# Copyright © Advanced Micro Devices, Inc. All rights reserved.
#
# MIT License
#
# Permission is hereby granted, free of charge, to any person obtaining a copy
# of this software and associated documentation files (the "Software"), to deal
# in the Software without restriction, including without limitation the rights
# to use, copy, modify, merge, publish, distribute, sublicense, and/or sell
# copies of the Software, and to permit persons to whom the Software is
# furnished to do so, subject to the following conditions:
#
# The above copyright notice and this permission notice shall be included in all
# copies or substantial portions of the Software.
#
# THE SOFTWARE IS PROVIDED "AS IS", WITHOUT WARRANTY OF ANY KIND, EXPRESS OR
# IMPLIED, INCLUDING BUT NOT LIMITED TO THE WARRANTIES OF MERCHANTABILITY,
# FITNESS FOR A PARTICULAR PURPOSE AND NONINFRINGEMENT. IN NO EVENT SHALL THE
# AUTHORS OR COPYRIGHT HOLDERS BE LIABLE FOR ANY CLAIM, DAMAGES OR OTHER
# LIABILITY, WHETHER IN AN ACTION OF CONTRACT, TORT OR OTHERWISE, ARISING FROM,
# OUT OF OR IN CONNECTION WITH THE SOFTWARE OR THE USE OR OTHER DEALINGS IN THE
# SOFTWARE.
from tests.python.utils import get_free_port, TorchDistContext
import torch
import torch.distributed as dist
from mori.io import (
    IOEngineConfig,
    BackendType,
    IOEngine,
    EngineDesc,
    MemoryDesc,
    StatusCode,
<<<<<<< HEAD
    MemoryLocationType,
    RdmaBackendConfig,
=======
>>>>>>> 710bc62b
)
import argparse
from enum import Enum
import os
import time
from prettytable import PrettyTable


def parse_args():
    parser = argparse.ArgumentParser(description="Benchmark MORI-IO")
    parser.add_argument(
        "--host", type=str, help="Host IP for mori io engine OOB communication"
    )
    parser.add_argument(
        "--buffer-size",
        type=int,
        default=32768,
        help="Number of element in a single transfer, default: 16384",
    )
    parser.add_argument(
        "--all",
        action="store_true",
        help="Run sizes from 8 till 2^20",
    )
    parser.add_argument(
        "--transfer-batch-size",
        type=int,
        default=256,
        help="Number of transfer per iteration, default: 64",
    )
    parser.add_argument(
        "--enable-batch-transfer",
        action="store_true",
        help="Whether to enable batch APIs, default: False",
    )
    parser.add_argument(
        "--enable-sess",
        action="store_true",
        help="Whether to use session, default: False",
    )
    parser.add_argument(
        "--num-initiator-dev",
        type=int,
        default=1,
        help="Number of devices on initiator side",
    )
    parser.add_argument(
        "--num-target-dev",
        type=int,
        default=1,
        help="Number of devices on target side",
    )
    parser.add_argument(
        "--num-qp-per-transfer",
        type=int,
        default=1,
        help="Number of QPused for single transfer",
    )

    args = parser.parse_args()
    return args


class EngineRole(Enum):
    INITIATOR = 0
    TARGET = 1


class MoriIoBenchmark:
    def __init__(
        self,
        host: str,
        port: int,
        node_rank: int,
        rank_in_node: int,
        buffer_size: int,
        transfer_batch_size: int,
        enable_batch_transfer: bool = False,
        enable_sess: bool = False,
        num_initiator_dev: int = 1,
        num_target_dev: int = 1,
        num_qp_per_transfer: int = 1,
        sweep: bool = False,
    ):
        self.host = host
        self.port = port
        self.node_rank = node_rank
        self.role_rank = rank_in_node
        self.num_initiator_dev = num_initiator_dev
        self.num_target_dev = num_target_dev
        assert self.num_initiator_dev == self.num_target_dev
        self.buffer_size = buffer_size
        self.transfer_batch_size = transfer_batch_size
        self.enable_batch_transfer = enable_batch_transfer
        self.enable_sess = enable_sess
        self.num_qp_per_transfer = num_qp_per_transfer
        self.sweep = sweep

        self.world_size = self.num_initiator_dev + self.num_target_dev
        if self.node_rank == 0:
            self.global_rank = self.role_rank
            self.role = EngineRole.INITIATOR
        else:
            self.global_rank = self.role_rank + self.num_initiator_dev
            self.role = EngineRole.TARGET

        self.device = torch.device("cuda", self.role_rank)
        self.tensor = torch.randn(self.buffer_size * self.transfer_batch_size).to(
            self.device, dtype=torch.float8_e4m3fnuz
        )

    def print_config(self):
        print("MORI-IO Benchmark Configurations:")
        print(f"  host: {self.host}")
        print(f"  port: {self.port}")
        print(f"  node_rank: {self.node_rank}")
        print(f"  role: {self.role}")
        print(f"  role_rank: {self.role_rank}")
        print(f"  num_initiator_dev: {self.num_initiator_dev}")
        print(f"  num_target_dev: {self.num_target_dev}")
        print(f"  buffer_size: {self.buffer_size} B")
        print(f"  transfer_batch_size: {self.transfer_batch_size}")
        print(f"  enable_batch_transfer: {self.enable_batch_transfer}")
        print(f"  enable_sess: {self.enable_sess}")
        print(f"  num_qp_per_transfer: {self.num_qp_per_transfer}")
        print()

    def send_bytes(self, b: bytes, dst: int):
        t = torch.ByteTensor(list(b))
        length_tensor = torch.IntTensor([t.numel()])
        dist.send(length_tensor, dst=dst)
        dist.send(t, dst=dst)

    def recv_bytes(self, src: int) -> bytes:
        length_tensor = torch.IntTensor([0])
        dist.recv(length_tensor, src=src)
        length = length_tensor.item()
        t = torch.ByteTensor(length)
        dist.recv(t, src=src)
        return bytes(t.tolist())

    def validate(self):
        if self.role is EngineRole.INITIATOR:
            int8_tensor = torch.empty(
                self.buffer_size * self.transfer_batch_size,
                device=self.device,
                dtype=torch.int8,
            )
            dist.recv(int8_tensor, src=self.num_initiator_dev + self.role_rank)
            tensor = int8_tensor.view(torch.float8_e4m3fnuz)
            assert torch.equal(self.tensor, tensor)
        else:
            int8_view = self.tensor.view(torch.uint8)
            dist.send(int8_view, dst=self.role_rank)

    def initialize(self):
        config = IOEngineConfig(
            host=self.host,
            port=self.port,
        )
        self.engine = IOEngine(key=f"{self.role.name}-{self.role_rank}", config=config)
        config = RdmaBackendConfig(qp_per_transfer=self.num_qp_per_transfer)
        self.engine.create_backend(BackendType.RDMA, config)

        self.engine_desc = self.engine.get_engine_desc()
        engine_desc_bytes = self.engine_desc.pack()

        if self.role is EngineRole.INITIATOR:
            for i in range(self.num_target_dev):
                self.send_bytes(engine_desc_bytes, self.num_initiator_dev + i)
            for i in range(self.num_target_dev):
                peer_engine_desc_bytes = self.recv_bytes(self.num_initiator_dev + i)
                peer_engine_desc = EngineDesc.unpack(peer_engine_desc_bytes)
                self.engine.register_remote_engine(peer_engine_desc)
        else:
            for i in range(self.num_initiator_dev):
                peer_engine_desc_bytes = self.recv_bytes(i)
                peer_engine_desc = EngineDesc.unpack(peer_engine_desc_bytes)
                self.engine.register_remote_engine(peer_engine_desc)
            for i in range(self.num_initiator_dev):
                self.send_bytes(engine_desc_bytes, i)

        self.mem = self.engine.register_torch_tensor(self.tensor)

        if self.role is EngineRole.TARGET:
            mem_desc = self.mem.pack()
            self.send_bytes(mem_desc, self.role_rank)
        else:
            target_mem_desc = self.recv_bytes(self.num_initiator_dev + self.role_rank)
            self.target_mem = MemoryDesc.unpack(target_mem_desc)
            self.sess = self.engine.create_session(self.mem, self.target_mem)

    def run_single_once(self, buffer_size=None):
        assert buffer_size <= self.buffer_size
        if self.role is EngineRole.INITIATOR:
            status_list = []
            transfer_uids = []

            for i in range(self.transfer_batch_size):
                transfer_uids.append(self.engine.allocate_transfer_uid())

            for i in range(self.transfer_batch_size):
                offset = buffer_size * i
                if self.enable_sess:
                    transfer_status = self.sess.read(
                        offset,
                        offset,
                        buffer_size,
                        transfer_uids[i],
                    )
                else:
                    transfer_status = self.engine.read(
                        self.mem,
                        offset,
                        self.target_mem,
                        offset,
                        buffer_size,
                        transfer_uids[i],
                    )
                status_list.append(transfer_status)

            for i, status in enumerate(status_list):
                while status.Code() == StatusCode.INIT:
                    pass
                assert status.Code() == StatusCode.SUCCESS

    def run_batch_once(self, buffer_size):
        assert buffer_size <= self.buffer_size
        if self.role is EngineRole.INITIATOR:
            offsets = [(i * buffer_size) for i in range(self.transfer_batch_size)]
            sizes = [buffer_size for _ in range(self.transfer_batch_size)]
            transfer_uid = self.engine.allocate_transfer_uid()
            if self.enable_sess:
                transfer_status = self.sess.batch_read(
                    offsets,
                    offsets,
                    sizes,
                    transfer_uid,
                )
            else:
                transfer_status = self.engine.batch_read(
                    self.mem,
                    offsets,
                    self.target_mem,
                    offsets,
                    sizes,
                    transfer_uid,
                )
            while transfer_status.Code() == StatusCode.INIT:
                pass
            assert transfer_status.Code() == StatusCode.SUCCESS

    def run_once(self, buffer_size):
        if self.enable_batch_transfer:
            self.run_batch_once(buffer_size)
        else:
            self.run_single_once(buffer_size)

    def _run_and_compute(self, buffer_size, iters):
        latency = []
        for i in range(iters):
            st = time.time()
            self.run_once(buffer_size)
            latency.append(time.time() - st)

        if self.role is EngineRole.TARGET:
            return 0, 0, 0, 0, 0

        total_mem_mb = buffer_size * self.transfer_batch_size / (10**6)

        avg_duration = sum(latency) / len(latency)
        min_duration = min(latency)
        avg_duration_us, min_duration_us = avg_duration * (10**6), min_duration * (
            10**6
        )

        avg_bw = total_mem_mb / (10**3) / avg_duration
        max_bw = total_mem_mb / (10**3) / min_duration

        return (
            total_mem_mb,
            avg_duration_us,
            min_duration_us,
            avg_bw,
            max_bw,
        )

    def run(self):
        with TorchDistContext(
            rank=self.global_rank,
            world_size=self.world_size,
            master_addr=None,
            master_port=None,
            device_id=self.role_rank,
            backend="gloo",
        ):
            self.initialize()
            self.run_once(self.buffer_size)
            self.validate()
            self.run_once(self.buffer_size)
            dist.barrier()

            iters = 128
            table = PrettyTable(
                field_names=[
                    "MsgSize (B)",
                    "TotalSize (MB)",
                    "Max BW (MB/s)",
                    "Avg Bw (MB/s)",
                    "Min Lat (us)",
                    "Avg Lat (us)",
                ],
                title=f"Initiator Rank {self.role_rank}",
            )

            if self.sweep:
                cur_size = 2**3
                max_size = 2**20
                while cur_size <= max_size:
                    dist.barrier()
                    total_mem_mb, avg_duration, min_duration, avg_bw, max_bw = (
                        self._run_and_compute(cur_size, iters)
                    )
                    table.add_row(
                        [
                            cur_size,
                            f"{total_mem_mb:.2f}",
                            f"{max_bw:.2f}",
                            f"{avg_bw:.2f}",
                            f"{min_duration:.2f}",
                            f"{avg_duration:.2f}",
                        ]
                    )
                    cur_size *= 2
            else:
                total_mem_mb, avg_duration, min_duration, avg_bw, max_bw = (
                    self._run_and_compute(self.buffer_size, iters)
                )
                table.add_row(
                    [
                        self.buffer_size,
                        f"{total_mem_mb:.2f}",
                        f"{max_bw:.2f}",
                        f"{avg_bw:.2f}",
                        f"{min_duration:.2f}",
                        f"{avg_duration:.2f}",
                    ]
                )

            if self.role is EngineRole.INITIATOR:
                print(table)


def benchmark_engine(local_rank, node_rank, args):
    max_buffer_size = args.buffer_size
    if args.all:
        max_buffer_size = max(max_buffer_size, 2**20)
    bench = MoriIoBenchmark(
        host=args.host,
        port=get_free_port(),
        node_rank=node_rank,
        rank_in_node=local_rank,
        buffer_size=max_buffer_size,
        transfer_batch_size=args.transfer_batch_size,
        enable_batch_transfer=args.enable_batch_transfer,
        enable_sess=args.enable_sess,
        num_initiator_dev=args.num_initiator_dev,
        num_target_dev=args.num_target_dev,
        num_qp_per_transfer=args.num_qp_per_transfer,
        sweep=args.all,
    )
    bench.print_config()
    bench.run()


def benchmark():
    args = parse_args()
    num_node = int(os.environ["WORLD_SIZE"])
    assert num_node == 2
    node_rank = int(os.environ["RANK"])
    nprocs = args.num_initiator_dev if node_rank == 0 else args.num_target_dev
    torch.multiprocessing.spawn(
        benchmark_engine,
        args=(
            node_rank,
            args,
        ),
        nprocs=nprocs,
        join=True,
    )


if __name__ == "__main__":
    benchmark()<|MERGE_RESOLUTION|>--- conflicted
+++ resolved
@@ -29,11 +29,7 @@
     EngineDesc,
     MemoryDesc,
     StatusCode,
-<<<<<<< HEAD
-    MemoryLocationType,
     RdmaBackendConfig,
-=======
->>>>>>> 710bc62b
 )
 import argparse
 from enum import Enum
