--- conflicted
+++ resolved
@@ -179,11 +179,7 @@
             if not result_match and self.config.rank == 0:
                 print(f"Result mismatch for token {i}:")
                 print(
-<<<<<<< HEAD
-                    f"  indices[{i}]: {all_rank_indicies[self.config.rank][i].cpu().tolist()}"
-=======
                     f"  indices[{i}]: {all_rank_indices[self.config.rank][i].cpu().tolist()}"
->>>>>>> 710bc62b
                 )
                 print(f"  pes: {pes}")
                 print(f"  unique_pes: {unique_pes}")
@@ -201,11 +197,7 @@
                 if not weight_match and self.config.rank == 0:
                     print(f"Weight mismatch for token {i}:")
                     print(
-<<<<<<< HEAD
-                        f"  indices[{i}]: {all_rank_indicies[self.config.rank][i].cpu().tolist()}"
-=======
                         f"  indices[{i}]: {all_rank_indices[self.config.rank][i].cpu().tolist()}"
->>>>>>> 710bc62b
                     )
                     print(f"  pes: {pes}")
                     print(f"  unique_pes: {unique_pes}")
