--- conflicted
+++ resolved
@@ -108,9 +108,9 @@
             indicies.cpu(), self.config.max_num_inp_token_per_rank
         )
         indicies_list = [
-            tensor.to(self.device).to(torch.uint32) for tensor in indicies_list
+            tensor.to(self.device).to(torch.int32) for tensor in indicies_list
         ]
-        indicies = indicies.to(self.device).to(torch.uint32)
+        indicies = indicies.to(self.device).to(torch.int32)
 
         # gen weights
         weights = torch.rand(
@@ -176,18 +176,13 @@
             scales_list,
             input_list,
         ) = test_data
-<<<<<<< HEAD
         (
             dispatch_output,
             dispatch_weights,
+            dispatch_scales,
             dispatch_indicies,
             dispatch_recv_num_token,
-        ) = op.dispatch(input, weights, indicies)
-=======
-        dispatch_output, dispatch_weights, dispatch_scales, dispatch_indicies, dispatch_recv_num_token = op.dispatch(
-            input, weights, scales, indicies
-        )
->>>>>>> 218784c7
+        ) = op.dispatch(input, weights, scales, indicies)
         torch.cuda.synchronize()
 
         src_token_pos = op.get_dispatch_src_token_pos()
