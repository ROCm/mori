--- conflicted
+++ resolved
@@ -198,17 +198,8 @@
         for i, src_token_id in enumerate(src_token_pos):
             src_pe = src_token_id // max_num_token_to_send_per_rank
             src_tok_id = src_token_id % max_num_token_to_send_per_rank
-<<<<<<< HEAD
             is_pass = torch.equal(
                 dispatch_output[i], all_rank_input[src_pe][src_tok_id]
-=======
-            assert torch.equal(dispatch_output[i], all_rank_input[src_pe][src_tok_id])
-            assert torch.equal(
-                dispatch_weights[i], all_rank_weights[src_pe][src_tok_id]
-            )
-            assert torch.equal(
-                dispatch_indices[i], all_rank_indices[src_pe][src_tok_id]
->>>>>>> 2f62117f
             )
             if not is_pass:
                 print(
@@ -308,7 +299,9 @@
             src_node = src_pe // self.gpu_per_node
             if src_node != my_node:
                 total_rdma_recv_num_token += 1
-        print(f"rank {self.rank} recv {total_recv_num_token} tokens {total_rdma_recv_num_token} rdma tokens")
+        print(
+            f"rank {self.rank} recv {total_recv_num_token} tokens {total_rdma_recv_num_token} rdma tokens"
+        )
 
         element_size = all_rank_input[self.rank].element_size()
         total_bytes = total_recv_num_token * self.config.hidden_dim * element_size
@@ -377,15 +370,21 @@
                 )
 
         disp_bandwidth_GB_list = disp_bandwidth_GB_list[10:]
-        avg_disp_bw_per_round = [(sum(round_bw) / len(round_bw)) for round_bw in disp_bandwidth_GB_list]
+        avg_disp_bw_per_round = [
+            (sum(round_bw) / len(round_bw)) for round_bw in disp_bandwidth_GB_list
+        ]
         avg_disp_bw = sum(avg_disp_bw_per_round) / len(avg_disp_bw_per_round)
 
         comb_bandwidth_GB_list = comb_bandwidth_GB_list[10:]
-        avg_comb_bw_per_round = [(sum(round_bw) / len(round_bw)) for round_bw in comb_bandwidth_GB_list]
+        avg_comb_bw_per_round = [
+            (sum(round_bw) / len(round_bw)) for round_bw in comb_bandwidth_GB_list
+        ]
         avg_comb_bw = sum(avg_comb_bw_per_round) / len(avg_comb_bw_per_round)
 
         if self.rank == 0:
-            print(f"dispatch avg bandwidth {avg_disp_bw} combine avg bandwidth {avg_comb_bw}")
+            print(
+                f"dispatch avg bandwidth {avg_disp_bw} combine avg bandwidth {avg_comb_bw}"
+            )
         del op
 
 
@@ -395,7 +394,10 @@
     global_rank = node_rank * gpu_per_node + local_rank
 
     test_case = EpDispatchCombineTestCase(
-        global_rank, gpu_per_node, world_size, torch.bfloat16, #torch.float8_e4m3fnuz
+        global_rank,
+        gpu_per_node,
+        world_size,
+        torch.float8_e4m3fnuz,  # torch.float8_e4m3fnuz
     )
     test_case.setup()
     if is_bench:
