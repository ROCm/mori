# Copyright © Advanced Micro Devices, Inc. All rights reserved.
#
# MIT License
#
# Permission is hereby granted, free of charge, to any person obtaining a copy
# of this software and associated documentation files (the "Software"), to deal
# in the Software without restriction, including without limitation the rights
# to use, copy, modify, merge, publish, distribute, sublicense, and/or sell
# copies of the Software, and to permit persons to whom the Software is
# furnished to do so, subject to the following conditions:
#
# The above copyright notice and this permission notice shall be included in all
# copies or substantial portions of the Software.
#
# THE SOFTWARE IS PROVIDED "AS IS", WITHOUT WARRANTY OF ANY KIND, EXPRESS OR
# IMPLIED, INCLUDING BUT NOT LIMITED TO THE WARRANTIES OF MERCHANTABILITY,
# FITNESS FOR A PARTICULAR PURPOSE AND NONINFRINGEMENT. IN NO EVENT SHALL THE
# AUTHORS OR COPYRIGHT HOLDERS BE LIABLE FOR ANY CLAIM, DAMAGES OR OTHER
# LIABILITY, WHETHER IN AN ACTION OF CONTRACT, TORT OR OTHERWISE, ARISING FROM,
# OUT OF OR IN CONNECTION WITH THE SOFTWARE OR THE USE OR OTHER DEALINGS IN THE
# SOFTWARE.
import mori
import os

import torch
import torch.distributed as dist
import argparse


class EpDispatchCombineTestCase:
    def __init__(
        self, rank, gpu_per_node, world_size, max_tokens, dtype=torch.bfloat16
    ):
        self.rank = rank
        self.gpu_per_node = gpu_per_node
        self.world_size = world_size
        self.config = mori.ops.EpDispatchCombineConfig(
            data_type=dtype,
            rank=self.rank,
            world_size=self.world_size,
            hidden_dim=7168,
            scale_dim=32,
            scale_type_size=4,
            max_num_inp_token_per_rank=max_tokens,
            num_experts_per_rank=16,
            # num_experts_per_rank=256 // world_size,
            num_experts_per_token=8,
            warp_num_per_block=16,
            block_num=32,
            max_token_type_size=2,
            kernel_type=mori.ops.EpDispatchCombineKernelType.InterNodeV1,
            gpu_per_node=self.gpu_per_node,
            rdma_block_num=16,
        )

    def setup(self):
        local_rank = self.rank % self.gpu_per_node
        torch.cuda.set_device(local_rank)
        self.device = torch.device("cuda", local_rank)

        dist.init_process_group(
            backend="cpu:gloo,cuda:nccl",
            rank=self.rank,
            world_size=self.world_size,
            device_id=self.device,
        )

        print("init process group done")
        world_group = torch.distributed.group.WORLD
        assert world_group is not None

        print("process group ok")
        torch._C._distributed_c10d._register_process_group("default", world_group)
        mori.shmem.shmem_torch_process_group_init("default")

        print(f"I'm pe {mori.shmem.shmem_mype()} in {mori.shmem.shmem_npes()} pes")

        self.rng = torch.Generator(device=self.device)
        # self.rng.manual_seed(int(time.time()) + self.rank)
        self.rng.manual_seed(3210)

    def cleanup(self):
        mori.shmem.shmem_finalize()
        dist.destroy_process_group()

    def _allgather_with_token_num_padding(self, input, max_token_num):
        shape = list(input.shape)

        pad_shape = shape.copy()
        pad_shape[0] = max_token_num - shape[0]

        target_shape = shape.copy()
        target_shape[0] = max_token_num

        output = [
            torch.zeros(
                target_shape,
                dtype=input.dtype,
                device=input.device,
            )
            for _ in range(self.world_size)
        ]
        padded_input = torch.cat(
            [
                input,
                torch.zeros(
                    pad_shape,
                    dtype=input.dtype,
                    device=input.device,
                ),
            ],
            0,
        )
        dist.all_gather(output, padded_input)
        return output

    def gen_test_data(self, use_max_token_num=False):
        # gen num_tokens
        if use_max_token_num:
            num_token = torch.tensor(
                [self.config.max_num_inp_token_per_rank for i in range(self.world_size)]
            ).to(self.device)
        else:
            num_token = torch.randint(
                1,
                self.config.max_num_inp_token_per_rank + 1,
                [self.world_size],
                generator=self.rng,
                device=self.device,
            )

        # gen indices
        all_rank_indices = []
        for r in range(self.world_size):
            indices = torch.empty(
                num_token[r],
                self.config.num_experts_per_token,
                dtype=torch.int64,
                # device=self.device,
            )
            for i in range(num_token[r]):
                perm = torch.randperm(
                    self.config.num_experts_per_rank * self.config.world_size,
                    generator=self.rng,
                    device=self.device,
                )
                indices[i] = perm[: self.config.num_experts_per_token]
            all_rank_indices.append(indices.to(torch.int32).to(self.device))

        num_total_experts = self.config.num_experts_per_rank * self.config.world_size
        num_nodes = self.config.world_size // self.config.gpu_per_node

        # Per-rank counts
        rank_counts = torch.zeros(
            self.config.world_size, dtype=torch.int32, device=self.device
        )
        rank_counts_remote_recv = torch.zeros(
            self.config.world_size, dtype=torch.int32, device=self.device
        )
        rank_counts_remote_send = torch.zeros(
            self.config.world_size, dtype=torch.int32, device=self.device
        )

        for src_rank, indices in enumerate(all_rank_indices):
            src_node = src_rank // self.config.gpu_per_node

            # Map expert IDs to rank IDs
            token_ranks = (
                indices // self.config.num_experts_per_rank
            )  # [num_tokens, num_experts_per_token]

            # Deduplicate rank IDs per token
            unique_ranks_per_token = [torch.unique(row) for row in token_ranks]

            # For each token, update counts
            for ur in unique_ranks_per_token:
                rank_counts[ur] += 1  # All ranks that receive this token

                dst_nodes = {
                    dst_rank // self.config.gpu_per_node for dst_rank in ur.tolist()
                }

                for dst_rank in ur.tolist():
                    dst_node = dst_rank // self.config.gpu_per_node
                    if dst_node != src_node:
                        # Receiving side
                        rank_counts_remote_recv[dst_rank] += 1

                # Sending side (dedup by node: count once if token goes to a remote node)
                for dst_node in dst_nodes:
                    if dst_node != src_node:
                        rank_counts_remote_send[src_rank] += 1

        if self.config.rank == 0:
            print("Rank counts (deduplicated):", rank_counts)
            print("Rank counts local nodes:", rank_counts - rank_counts_remote_recv)
            print("Rank counts from other nodes:", rank_counts_remote_recv)
            # print("Rank counts to other nodes:", rank_counts_remote_send)

        # even_indices = (
        #     torch.arange(
        #         self.config.max_num_inp_token_per_rank
        #         * self.config.num_experts_per_token,
        #         device="cuda",
        #     ).view(
        #         self.config.max_num_inp_token_per_rank,
        #         self.config.num_experts_per_token,
        #     )
        #     % 256
        # )
        # even_indices = even_indices.to(torch.int32)
        # all_rank_indices = [even_indices for _ in range(self.world_size)]

        # gen weights
        all_rank_weights = [
            torch.rand(
                num_token[r],
                self.config.num_experts_per_token,
                dtype=torch.float32,
                generator=self.rng,
                device=self.device,
            )
            for r in range(self.world_size)
        ]

        # gen weights
        all_rank_scales = [
            torch.rand(
                num_token[r],
                self.config.scale_dim,
                dtype=torch.float32,
                generator=self.rng,
                device=self.device,
            )
            for r in range(self.world_size)
        ]

        # gen input & output
        # some functions such as randn and cat are not implemented for fp8
        all_rank_input = []
        for r in range(self.world_size):
            all_rank_input.append(
                torch.randn(
                    num_token[r],
                    self.config.hidden_dim,
                    dtype=torch.float32,
                    generator=self.rng,
                    device=self.device,
                ).to(self.config.data_type)
            )

        return (
            num_token,
            all_rank_indices,
            all_rank_input,
            all_rank_weights,
            all_rank_scales,
        )

    def run_test_once(self, op, test_data, error_round, round):
        (
            all_rank_num_token,
            all_rank_indices,
            all_rank_input,
            all_rank_weights,
            all_rank_scales,
        ) = test_data
        dist.barrier()
        (
            dispatch_output,
            dispatch_weights,
            dispatch_scales,
            dispatch_indices,
            dispatch_recv_num_token,
        ) = op.dispatch(
            all_rank_input[self.rank],
            all_rank_weights[self.rank],
            # None,
            all_rank_scales[self.rank],
            all_rank_indices[self.rank],
            block_num=self.config.block_num,
            warp_per_block=16,
        )
        torch.cuda.synchronize()
        dist.barrier()

        src_token_pos = op.get_dispatch_src_token_pos().tolist()
        max_num_token_to_send_per_rank = self.config.max_num_inp_token_per_rank
        print(f"rank {self.rank} recv {len(src_token_pos)} tokens")
        for i, src_token_id in enumerate(src_token_pos):
            src_pe = src_token_id // max_num_token_to_send_per_rank
            src_tok_id = src_token_id % max_num_token_to_send_per_rank
            is_pass = torch.equal(
                dispatch_output[i], all_rank_input[src_pe][src_tok_id]
            )
            if not is_pass:
                print(
                    f"rank {self.rank} token {i} assert {is_pass} expected { all_rank_input[src_pe][src_tok_id]} got {dispatch_output[i]}"
                )
                assert False
            # error_round.add(round)
            if dispatch_weights is not None:
                assert torch.equal(
                    dispatch_weights[i], all_rank_weights[src_pe][src_tok_id]
                )
            assert torch.equal(
                dispatch_indices[i], all_rank_indices[src_pe][src_tok_id]
            )
            # TODO: test output scales

        if self.rank % self.gpu_per_node == 0:
            print(f"Node {self.rank // self.gpu_per_node} Dispatch Pass")

        torch.cuda.synchronize()
        dist.barrier()

        combine_output, combine_output_weight = op.combine(
            dispatch_output,
            dispatch_weights,
            all_rank_indices[self.rank],
            block_num=self.config.block_num,
            warp_per_block=16,
        )
        torch.cuda.synchronize()
        dist.barrier()

        for i in range(all_rank_num_token[self.rank]):
            pes = [
                (idx // self.config.num_experts_per_rank)
                for idx in all_rank_indices[self.rank][i].cpu().tolist()
            ]
            unique_pes = len(set(pes))
            unique_innode_pes = len(
                [
                    pe
                    for pe in set(pes)
                    if (pe // self.gpu_per_node == self.rank // self.gpu_per_node)
                ]
            )
            final_unique_pes = unique_pes
            # print(
            #     self.rank,
            #     f"token {i} pes {pes} unique pes {unique_pes} unique innode pes {unique_innode_pes}",
            # )
            if final_unique_pes == 0:
                continue

            got, expected = combine_output[i], (
                all_rank_input[self.rank][i].to(torch.float32) * final_unique_pes
            ).to(self.config.data_type)

            ok = torch.allclose(got.float(), expected.float(), atol=1e-2, rtol=1e-2)
            if not ok:
                print(
                    self.rank,
                    f"token {i} pes {pes} unique pes {unique_pes} unique innode pes {unique_innode_pes}",
                )
                # print(self.rank, "got: ", got)
                # print(self.rank, "expected: ", expected, all_rank_input[self.rank][i])
                delta = got - expected
                # print(self.rank, i, "delta:", delta.nonzero())
                # assert False
                error_round.add(round)

        if len(error_round) > 0:
            assert False 

        #     if dispatch_weights is not None:
        # got_weight, expected_weight = (
        #     combine_output_weight[i],
        #     all_rank_weights[self.rank][i] * unique_pes,
        # )
        # weight_match = torch.allclose(
        #     got_weight, expected_weight, atol=1e-5, rtol=1e-5
        # )
        # if not weight_match and self.config.rank == 0:
        #     print(f"Weight mismatch for token {i}:")
        #     print(
        #         f"  indices[{i}]: {all_rank_indices[self.rank][i].cpu().tolist()}"
        #     )
        #     print(f"  pes: {pes}")
        #     print(f"  unique_pes: {unique_pes}")
        #     print(f"  got_weight: {got_weight}")
        #     print(
        #         f"  expected_weight (weights[{i}] * {unique_pes}): {expected_weight}"
        #     )
        #     print(f"  original weights[{i}]: {all_rank_weights[self.rank][i]}")
        #     print(f"  diff: {torch.abs(got_weight - expected_weight)}")
        #     print(
        #         f"  max_diff: {torch.abs(got_weight - expected_weight).max()}"
        #     )
        # assert weight_match, f"Weight assertion failed for token {i}"

        if self.rank % self.gpu_per_node == 0:
            print(f"Node {self.rank // self.gpu_per_node} Combine Pass")

    def test_dispatch_combine(self):
        error_round = set()
        for i in range(5000):
            if i < 1:
                continue
            op = mori.ops.EpDispatchCombineOp(self.config)
            if self.rank == 0:
                print(f"Round {i} begin")
            test_data = self.gen_test_data(use_max_token_num=False)
            if self.rank == 0:
                print(f"Round {i} gen test_data done")
            self.run_test_once(op, test_data, error_round, i)
        print(
            "rank: ",
            self.rank,
            "error times: ",
            len(error_round),
            "appear round: ",
            error_round,
        )

        del op

    def run_bench_once(self, op, test_data):
        (
            all_rank_num_token,
            all_rank_indices,
            all_rank_input,
            all_rank_weights,
            all_rank_scales,
        ) = test_data

        start_event = torch.cuda.Event(enable_timing=True)
        end_event = torch.cuda.Event(enable_timing=True)

        if self.rank == 0:
            print("dispatch")
        torch.cuda.synchronize()
        dist.barrier()
        start_event.record()
        (
            dispatch_output,
            dispatch_weights,
            dispatch_scales,
            dispatch_indices,
            dispatch_recv_num_token,
        ) = op.dispatch(
            all_rank_input[self.rank],
            all_rank_weights[self.rank],
            all_rank_scales[self.rank],
            all_rank_indices[self.rank],
            block_num=self.config.block_num,
            warp_per_block=16,
        )
        end_event.record()
        torch.cuda.synchronize()
        disp_duration = start_event.elapsed_time(end_event)

        dist.barrier()
        total_recv_num_token = dispatch_recv_num_token[0].item()
        max_num_token_to_send_per_rank = self.config.max_num_inp_token_per_rank

        my_node = self.rank // self.gpu_per_node
        total_rdma_recv_num_token = 0
        src_token_pos = op.get_dispatch_src_token_pos().cpu().tolist()
        for i, src_token_id in enumerate(src_token_pos):
            src_pe = src_token_id // max_num_token_to_send_per_rank
            src_node = src_pe // self.gpu_per_node
            if src_node != my_node:
                total_rdma_recv_num_token += 1
        if self.config.kernel_type is mori.ops.EpDispatchCombineKernelType.InterNodeV1:
            total_rdma_recv_num_token = (
                self.config.max_num_inp_token_per_rank * self.config.world_size // 8
            )
        print(
            f"rank {self.rank} recv {total_recv_num_token} tokens {total_rdma_recv_num_token} rdma tokens"
        )

        element_size = all_rank_input[self.rank].element_size()
        total_bytes = total_recv_num_token * self.config.hidden_dim * element_size
        total_rdma_bytes = (
            total_rdma_recv_num_token * self.config.hidden_dim * element_size
        )
        disp_rdma_bandwidth = total_rdma_bytes / (1000**3) / (disp_duration / (10**3))
        disp_bandwidth = total_bytes / (1000**3) / (disp_duration / (10**3))

        if self.rank == 0:
            print("combine")
        torch.cuda.synchronize()
        dist.barrier()
        start_event.record()
        combine_output, _ = op.combine(
            dispatch_output,
            None,
            all_rank_indices[self.rank],
<<<<<<< HEAD
            block_num=self.config.block_num,
            warp_per_block=16,
=======
>>>>>>> 12c723e2
        )
        end_event.record()
        torch.cuda.synchronize()
        comb_duration = start_event.elapsed_time(end_event)
        comb_rdma_bandwidth = total_rdma_bytes / (1000**3) / (comb_duration / (10**3))
        comb_bandwidth = total_bytes / (1000**3) / (comb_duration / (10**3))

        op.reset()
        torch.cuda.synchronize()
        return (
            disp_duration,
            disp_rdma_bandwidth,
            disp_bandwidth,
            comb_duration,
            comb_rdma_bandwidth,
            comb_bandwidth,
        )

    def bench_dispatch_combine(self):
        op = mori.ops.EpDispatchCombineOp(self.config)
        test_data = self.gen_test_data(use_max_token_num=True)

        disp_duration_us_list = []
        disp_rdma_bandwidth_GB_list = []
        disp_bandwidth_GB_list = []
        comb_duration_us_list = []
        comb_rdma_bandwidth_GB_list = []
        comb_bandwidth_GB_list = []

        error_round = set()
        for i in range(1):
            if self.rank == 0:
                print(f"WarmUp Round {i} begin")
            self.run_test_once(op, test_data, error_round, i)
        assert (
            len(error_round) == 0
        ), f"Warmup failed with errors in rounds: {error_round}"

        for i in range(20):
            if self.rank == 0:
                print(f"Round {i} begin")
            (
                disp_duration,
                disp_rdma_bandwidth,
                disp_bandwidth,
                comb_duration,
                comb_rdma_bandwidth,
                comb_bandwidth,
            ) = self.run_bench_once(op, test_data)

            disp_duration_output = [torch.zeros(1) for _ in range(self.world_size)]
            disp_rdma_bandwidth_output = [
                torch.zeros(1) for _ in range(self.world_size)
            ]
            disp_bandwidth_output = [torch.zeros(1) for _ in range(self.world_size)]
            comb_duration_output = [torch.zeros(1) for _ in range(self.world_size)]
            comb_rdma_bandwidth_output = [
                torch.zeros(1) for _ in range(self.world_size)
            ]
            comb_bandwidth_output = [torch.zeros(1) for _ in range(self.world_size)]

            dist.all_gather(disp_duration_output, torch.tensor([disp_duration * 1000]))
            dist.all_gather(
                disp_rdma_bandwidth_output, torch.tensor([disp_rdma_bandwidth])
            )
            dist.all_gather(disp_bandwidth_output, torch.tensor([disp_bandwidth]))
            dist.all_gather(comb_duration_output, torch.tensor([comb_duration * 1000]))
            dist.all_gather(
                comb_rdma_bandwidth_output, torch.tensor([comb_rdma_bandwidth])
            )
            dist.all_gather(comb_bandwidth_output, torch.tensor([comb_bandwidth]))

            disp_duration_us_list.append([int(t.item()) for t in disp_duration_output])
            disp_rdma_bandwidth_GB_list.append(
                [int(t.item()) for t in disp_rdma_bandwidth_output]
            )
            disp_bandwidth_GB_list.append(
                [int(t.item()) for t in disp_bandwidth_output]
            )
            comb_duration_us_list.append([int(t.item()) for t in comb_duration_output])
            comb_rdma_bandwidth_GB_list.append(
                [int(t.item()) for t in comb_rdma_bandwidth_output]
            )
            comb_bandwidth_GB_list.append(
                [int(t.item()) for t in comb_bandwidth_output]
            )

        if self.rank == 0:
            for i in range(len(disp_duration_us_list)):
                print(f"Round {i}")
                print(
                    f"  dispatch duration {disp_duration_us_list[i]} avg {sum(disp_duration_us_list[i]) / self.config.world_size:.2f} µs"
                )
                print(
                    f"  rdma bandwidth {disp_rdma_bandwidth_GB_list[i]} avg {sum(disp_rdma_bandwidth_GB_list[i]) / self.config.world_size:.2f} GB/s"
                )
                print(
                    f"  bandwidth {disp_bandwidth_GB_list[i]} avg {sum(disp_bandwidth_GB_list[i]) / self.config.world_size:.2f} GB/s"
                )

            for i in range(len(comb_duration_us_list)):
                print(f"Round {i}")
                print(
                    f"  combine duration {comb_duration_us_list[i]} avg {sum(comb_duration_us_list[i]) / self.config.world_size:.2f} µs"
                )
                print(
                    f"  rdma bandwidth {comb_rdma_bandwidth_GB_list[i]} avg {sum(comb_rdma_bandwidth_GB_list[i]) / self.config.world_size:.2f} GB/s"
                )
                print(
                    f"  bandwidth {comb_bandwidth_GB_list[i]} avg {sum(comb_bandwidth_GB_list[i]) / self.config.world_size:.2f} GB/s"
                )

        disp_bandwidth_GB_list = disp_bandwidth_GB_list[0:]
        avg_disp_bw_per_round = [
            (sum(round_bw) / len(round_bw)) for round_bw in disp_bandwidth_GB_list
        ]
        avg_disp_rdma_bw_per_round = [
            (sum(round_bw) / len(round_bw)) for round_bw in disp_rdma_bandwidth_GB_list
        ]
        avg_disp_bw = sum(avg_disp_bw_per_round) / len(avg_disp_bw_per_round)
        avg_disp_rdma_bw = sum(avg_disp_rdma_bw_per_round) / len(
            avg_disp_rdma_bw_per_round
        )

        comb_bandwidth_GB_list = comb_bandwidth_GB_list[0:]
        avg_comb_bw_per_round = [
            (sum(round_bw) / len(round_bw)) for round_bw in comb_bandwidth_GB_list
        ]
        avg_comb_rdma_bw_per_round = [
            (sum(round_bw) / len(round_bw)) for round_bw in comb_rdma_bandwidth_GB_list
        ]
        avg_comb_bw = sum(avg_comb_bw_per_round) / len(avg_comb_bw_per_round)
        avg_comb_rdma_bw = sum(avg_comb_rdma_bw_per_round) / len(
            avg_comb_rdma_bw_per_round
        )

        disp_duration_us_list = disp_duration_us_list[0:]
        avg_disp_lat_per_round = [
            sum(round_duration) / len(round_duration)
            for round_duration in disp_duration_us_list
        ]
        avg_disp_lat = sum(avg_disp_lat_per_round) / len(avg_disp_lat_per_round)

        comb_duration_us_list = comb_duration_us_list[0:]
        avg_comb_lat_per_round = [
            sum(round_duration) / len(round_duration)
            for round_duration in comb_duration_us_list
        ]
        avg_comb_lat = sum(avg_comb_lat_per_round) / len(avg_comb_lat_per_round)

        best_disp_bw = max(avg_disp_bw_per_round)
        best_disp_rdma_bw = max(avg_disp_rdma_bw_per_round)
        best_comb_bw = max(avg_comb_bw_per_round)
        best_comb_rdma_bw = max(avg_comb_rdma_bw_per_round)

        best_disp_lat = min(avg_disp_lat_per_round)
        best_comb_lat = min(avg_comb_lat_per_round)

        if self.rank == 0:
            print(
                f"dispatch: best/avg RDMA bandwidth {best_disp_rdma_bw:.2f} / {avg_disp_rdma_bw:.2f} XGMI bandwidth {best_disp_bw:.2f} / {avg_disp_bw:.2f} GB/s | "
                f"best/avg latency {best_disp_lat:.2f} / {avg_disp_lat:.2f} µs\n"
                f"combine: best/avg RDMA bandwidth {best_comb_rdma_bw:.2f} / {avg_comb_rdma_bw:.2f} XGMI bandwidth {best_comb_bw:.2f} / {avg_comb_bw:.2f} GB/s | "
                f"best/avg latency {best_comb_lat:.2f} / {avg_comb_lat:.2f} µs"
            )
        del op


def test_dispatch_combine(
    local_rank, num_node, gpu_per_node, max_tokens, is_bench=False
):
    world_size = num_node * gpu_per_node
    node_rank = int(os.environ["RANK"])
    global_rank = node_rank * gpu_per_node + local_rank

    test_case = EpDispatchCombineTestCase(
        global_rank,
        gpu_per_node,
        world_size,
        max_tokens,
        torch.bfloat16,  # torch.float8_e4m3fnuz
        # torch.float8_e4m3fnuz,
    )
    test_case.setup()
    if is_bench:
        test_case.bench_dispatch_combine()
    else:
        test_case.test_dispatch_combine()
    test_case.cleanup()


parser = argparse.ArgumentParser(description="dispatch/combine internode test")
parser.add_argument(
    "--bench",
    action="store_true",
    help="Set this flag True to run benchmark into test_dispatch_combine",
)
parser.add_argument(
    "--max-tokens",
    type=int,
    default=4096,
    help="Maximum number of input tokens per rank (default: 4096)",
)
args_cli = parser.parse_args()

if __name__ == "__main__":
    gpu_per_node = os.environ.get("GPU_PER_NODE", None)
    gpu_per_node = int(gpu_per_node) if gpu_per_node is not None else 8
    num_node = int(os.environ["WORLD_SIZE"])

    world_size = num_node * gpu_per_node
    torch.multiprocessing.spawn(
        test_dispatch_combine,
        args=(num_node, gpu_per_node, args_cli.max_tokens, args_cli.bench),
        nprocs=gpu_per_node,
        join=True,
    )<|MERGE_RESOLUTION|>--- conflicted
+++ resolved
@@ -489,11 +489,8 @@
             dispatch_output,
             None,
             all_rank_indices[self.rank],
-<<<<<<< HEAD
             block_num=self.config.block_num,
             warp_per_block=16,
-=======
->>>>>>> 12c723e2
         )
         end_event.record()
         torch.cuda.synchronize()
