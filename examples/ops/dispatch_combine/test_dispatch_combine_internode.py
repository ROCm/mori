--- conflicted
+++ resolved
@@ -246,8 +246,7 @@
             if not ok:
                 print(self.rank, "got: ", got)
                 print(self.rank, "expected: ", expected)
-<<<<<<< HEAD
-                print(self.rank, "delta:", got-expected)
+                print(self.rank, "delta:", got - expected)
                 assert False
                 error_round.add(round)
 
@@ -271,12 +270,6 @@
             assert weight_match, f"Weight assertion failed for token {i}"
 
 
-=======
-                print(self.rank, "delta:", got - expected)
-                # assert False
-                error_round.add(round)
-
->>>>>>> 325b034e
         if self.config.rank == 0:
             print("Combine Pass")
 
