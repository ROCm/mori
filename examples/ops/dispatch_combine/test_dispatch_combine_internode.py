--- conflicted
+++ resolved
@@ -6,8 +6,11 @@
 import torch.distributed as dist
 import argparse
 
+
 class EpDispatchCombineTestCase:
-    def __init__(self, rank, gpu_per_node, world_size, max_tokens, dtype=torch.bfloat16):
+    def __init__(
+        self, rank, gpu_per_node, world_size, max_tokens, dtype=torch.bfloat16
+    ):
         self.rank = rank
         self.gpu_per_node = gpu_per_node
         self.world_size = world_size
@@ -18,19 +21,11 @@
             hidden_dim=7168,
             scale_dim=32,
             scale_type_size=4,
-<<<<<<< HEAD
-            max_num_inp_token_per_rank=1024,
-            num_experts_per_rank=32,
-            num_experts_per_token=8,
-            warp_num_per_block=16,
-            block_num=48,
-=======
             max_num_inp_token_per_rank=max_tokens,
             num_experts_per_rank=16,
             num_experts_per_token=8,
             warp_num_per_block=16,
             block_num=64,
->>>>>>> 4fce604f
             max_token_type_size=2,
             kernel_type=mori.ops.EpDispatchCombineKernelType.InterNode,
         )
@@ -251,10 +246,9 @@
             if not ok:
                 print(self.rank, "got: ", got)
                 print(self.rank, "expected: ", expected)
-                print(self.rank, "delta:", got-expected)
+                print(self.rank, "delta:", got - expected)
                 # assert False
                 error_round.add(round)
-
 
         if self.config.rank == 0:
             print("Combine Pass")
@@ -269,7 +263,14 @@
             if self.rank == 0:
                 print(f"Round {i} gen test_data done")
             self.run_test_once(op, test_data, error_round, i)
-        print("rank: ", self.rank, "error times: ", len(error_round), "appear round: ", error_round)
+        print(
+            "rank: ",
+            self.rank,
+            "error times: ",
+            len(error_round),
+            "appear round: ",
+            error_round,
+        )
 
         del op
 
@@ -359,14 +360,15 @@
         #     _, _, _, _ = (
         #         self.run_bench_once(op, test_data)
         #     )
-        
+
         error_round = set()
         for i in range(10):
             if self.rank == 0:
                 print(f"WarmUp Round {i} begin")
             self.run_test_once(op, test_data, error_round, i)
-        assert(len(error_round) == 0), f"Warmup failed with errors in rounds: {error_round}"
-
+        assert (
+            len(error_round) == 0
+        ), f"Warmup failed with errors in rounds: {error_round}"
 
         for i in range(50):
             if self.rank == 0:
@@ -424,15 +426,21 @@
         avg_comb_bw = sum(avg_comb_bw_per_round) / len(avg_comb_bw_per_round)
 
         disp_duration_us_list = disp_duration_us_list[0:]
-        avg_disp_lat_per_round = [sum(round_duration) / len(round_duration) for round_duration in disp_duration_us_list]
+        avg_disp_lat_per_round = [
+            sum(round_duration) / len(round_duration)
+            for round_duration in disp_duration_us_list
+        ]
         avg_disp_lat = sum(avg_disp_lat_per_round) / len(avg_disp_lat_per_round)
 
         comb_duration_us_list = comb_duration_us_list[0:]
-        avg_comb_lat_per_round = [sum(round_duration) / len(round_duration) for round_duration in comb_duration_us_list]
+        avg_comb_lat_per_round = [
+            sum(round_duration) / len(round_duration)
+            for round_duration in comb_duration_us_list
+        ]
         avg_comb_lat = sum(avg_comb_lat_per_round) / len(avg_comb_lat_per_round)
 
-        best_disp_bw  = max(avg_disp_bw_per_round)
-        best_comb_bw  = max(avg_comb_bw_per_round)
+        best_disp_bw = max(avg_disp_bw_per_round)
+        best_comb_bw = max(avg_comb_bw_per_round)
 
         best_disp_lat = min(avg_disp_lat_per_round)
         best_comb_lat = min(avg_comb_lat_per_round)
@@ -447,7 +455,9 @@
         del op
 
 
-def test_dispatch_combine(local_rank, num_node, gpu_per_node, max_tokens, is_bench=False):
+def test_dispatch_combine(
+    local_rank, num_node, gpu_per_node, max_tokens, is_bench=False
+):
     world_size = num_node * gpu_per_node
     node_rank = int(os.environ["RANK"])
     global_rank = node_rank * gpu_per_node + local_rank
@@ -468,10 +478,17 @@
 
 
 parser = argparse.ArgumentParser(description="dispatch/combine internode test")
-parser.add_argument("--bench", action="store_true",
-                    help="Set this flag True to run benchmark into test_dispatch_combine")
-parser.add_argument("--max-tokens", type=int, default=4096,
-                    help="Maximum number of input tokens per rank (default: 4096)")
+parser.add_argument(
+    "--bench",
+    action="store_true",
+    help="Set this flag True to run benchmark into test_dispatch_combine",
+)
+parser.add_argument(
+    "--max-tokens",
+    type=int,
+    default=4096,
+    help="Maximum number of input tokens per rank (default: 4096)",
+)
 args_cli = parser.parse_args()
 
 if __name__ == "__main__":
@@ -482,11 +499,7 @@
     world_size = num_node * gpu_per_node
     torch.multiprocessing.spawn(
         test_dispatch_combine,
-<<<<<<< HEAD
-        args=(num_node, gpu_per_node, True),
-=======
         args=(num_node, gpu_per_node, args_cli.max_tokens, args_cli.bench),
->>>>>>> 4fce604f
         nprocs=gpu_per_node,
         join=True,
     )