#include <hip/hip_runtime.h>

#include "mori/application/application.hpp"
#include "mori/application/utils/udma_barrier.h"
#include "mori/core/core.hpp"

using namespace mori;
using namespace mori::application;
using namespace mori::core;

#define MR_ACCESS_FLAG                                                        \
  IBV_ACCESS_LOCAL_WRITE | IBV_ACCESS_REMOTE_WRITE | IBV_ACCESS_REMOTE_READ | \
      IBV_ACCESS_REMOTE_ATOMIC

__device__ void SendThreadKernel(RdmaEndpoint& epSend, RdmaMemoryRegion mr, int msgSize,
                                 int msgNum) {
  uint32_t postIdx = 0;

  for (int i = 0; i < msgNum; i++) {
    uint8_t sendVal = i;
    for (int j = 0; j < msgSize; j++) {
      reinterpret_cast<char*>(mr.addr)[j] = sendVal;
    }

    __threadfence_system();
    uint64_t dbr_val =
        PostSend<ProviderType::MLX5>(epSend.wqHandle.sqAddr, &postIdx, epSend.wqHandle.sqWqeNum,
                                     epSend.handle.qpn, mr.addr, mr.lkey, msgSize);
    __threadfence_system();
    UpdateSendDbrRecord<ProviderType::MLX5>(epSend.wqHandle.dbrRecAddr, postIdx);
    __threadfence_system();
    RingDoorbell<ProviderType::MLX5>(epSend.wqHandle.dbrAddr, dbr_val);
    __threadfence_system();

    int snd_opcode = PollCq<ProviderType::MLX5>(epSend.cqHandle.cqAddr, epSend.cqHandle.cqeNum,
                                                &epSend.cqHandle.consIdx);
    UpdateCqDbrRecord<ProviderType::MLX5>(epSend.cqHandle.dbrRecAddr, epSend.cqHandle.consIdx);
    // printf("snd_opcode %d val %d\n", snd_opcode, reinterpret_cast<char*>(mrSend.addr)[0]);
  }
}

__device__ void RecvThreadKernel(RdmaEndpoint& epRecv, RdmaMemoryRegion mr, int msgSize,
                                 int msgNum) {
  uint32_t postIdx = 0;

  for (int i = 0; i < msgNum; i++) {
    uint8_t sendVal = i;

    __threadfence_system();
    PostRecv<ProviderType::MLX5>(epRecv.wqHandle.rqAddr, epRecv.wqHandle.rqWqeNum, &postIdx,
                                 mr.addr, mr.lkey, msgSize);
    __threadfence_system();
    UpdateRecvDbrRecord<ProviderType::MLX5>(epRecv.wqHandle.dbrRecAddr, postIdx);
    __threadfence_system();

    int rcv_opcode = PollCq<ProviderType::MLX5>(epRecv.cqHandle.cqAddr, epRecv.cqHandle.cqeNum,
                                                &epRecv.cqHandle.consIdx);
    UpdateCqDbrRecord<ProviderType::MLX5>(epRecv.cqHandle.dbrRecAddr, epRecv.cqHandle.consIdx);

    for (int j = 0; j < msgSize; j++) {
      uint8_t recvVal = reinterpret_cast<char*>(mr.addr)[j];
      if (recvVal != sendVal) {
        printf("round %d expected %d got %d\n", i, sendVal, recvVal);
        assert(false);
      }
    }
    printf("round %d expected %d got %d pass\n", i, sendVal,
           reinterpret_cast<uint8_t*>(mr.addr)[768]);
  }
}

<<<<<<< HEAD
__global__ void SendRecvOnGpu(RdmaEndpoint epSend, RdmaEndpoint epRecv, RdmaMemoryRegion mrSend,
                              RdmaMemoryRegion mrRecv, int msgSize, int msgNum) {
=======
__global__ void SendRecvOnGpu(RdmaEndpoint& epSend, RdmaEndpoint& epRecv, MemoryRegion mrSend,
                              MemoryRegion mrRecv, int msgSize, int msgNum) {
>>>>>>> 4fce604f
  assert(gridDim.x == 2);
  int tid = blockIdx.x;
  printf("tid %d start \n", tid);
  if (tid == 0) {
    printf("tid %d send\n", tid);
    SendThreadKernel(epSend, mrSend, msgSize, msgNum);
  } else if (tid == 1) {
    printf("tid %d recv\n", tid);
    RecvThreadKernel(epRecv, mrRecv, msgSize, msgNum);
  }
}

void LocalRdmaOps() {
  int msgSize = 1024;
  int msgNum = 1000;

  // RDMA initialization
  // 1 Create device
  RdmaContext rdmaContext(RdmaBackendType::DirectVerbs);
  RdmaDeviceList rdmaDevices = rdmaContext.GetRdmaDeviceList();
  ActiveDevicePortList activeDevicePortList = GetActiveDevicePortList(rdmaDevices);
  assert(!activeDevicePortList.empty());

  ActiveDevicePort devicePort = activeDevicePortList[0];

  RdmaDevice* device = devicePort.first;
  RdmaDeviceContext* deviceContextSend = device->CreateRdmaDeviceContext();
  RdmaDeviceContext* deviceContextRecv = device->CreateRdmaDeviceContext();

  // 2 Create an endpoint
  RdmaEndpointConfig config;
  config.portId = devicePort.second;
  config.gidIdx = 3;
  config.maxMsgsNum = 1000;
  config.maxCqeNum = 256;
  config.alignment = 4096;
  config.onGpu = true;
  RdmaEndpoint epSend = deviceContextSend->CreateRdmaEndpoint(config);
  RdmaEndpoint epRecv = deviceContextRecv->CreateRdmaEndpoint(config);

  // 3 Allgather global endpoint and connect
  deviceContextSend->ConnectEndpoint(epSend.handle, epRecv.handle);
  deviceContextRecv->ConnectEndpoint(epRecv.handle, epSend.handle);
  printf("ep1 qpn %d ep2 qpn %d\n", epSend.handle.qpn, epRecv.handle.qpn);

  // 4 Register buffer
  RdmaEndpoint* devEpSend;
  HIP_RUNTIME_CHECK(hipMalloc(&devEpSend, sizeof(RdmaEndpoint)));
  HIP_RUNTIME_CHECK(hipMemcpy(devEpSend, &epSend, sizeof(RdmaEndpoint), hipMemcpyHostToDevice));
  RdmaEndpoint* devEpRecv;
  HIP_RUNTIME_CHECK(hipMalloc(&devEpRecv, sizeof(RdmaEndpoint)));
  HIP_RUNTIME_CHECK(hipMemcpy(devEpRecv, &epRecv, sizeof(RdmaEndpoint), hipMemcpyHostToDevice));
  void* sendBuf;
  HIP_RUNTIME_CHECK(hipMalloc(&sendBuf, msgSize));
  RdmaMemoryRegion mrSend =
      deviceContextSend->RegisterRdmaMemoryRegion(sendBuf, msgSize, MR_ACCESS_FLAG);

  void* recvBuf;
  HIP_RUNTIME_CHECK(hipMalloc(&recvBuf, msgSize));
  RdmaMemoryRegion mrRecv =
      deviceContextRecv->RegisterRdmaMemoryRegion(recvBuf, msgSize, MR_ACCESS_FLAG);

  SendRecvOnGpu<<<2, 1>>>(*devEpSend, *devEpRecv, mrSend, mrRecv, msgSize, msgNum);
  HIP_RUNTIME_CHECK(hipDeviceSynchronize());

  // 8 Finalize
<<<<<<< HEAD
  deviceContextSend->DeregisterRdmaMemoryRegion(sendBuf);
  deviceContextRecv->DeregisterRdmaMemoryRegion(recvBuf);
=======
  deviceContextSend->DeRegisterMemoryRegion(sendBuf);
  deviceContextRecv->DeRegisterMemoryRegion(recvBuf);
  HIP_RUNTIME_CHECK(hipFree(devEpSend));
  HIP_RUNTIME_CHECK(hipFree(devEpRecv));
  HIP_RUNTIME_CHECK(hipFree(sendBuf));
  HIP_RUNTIME_CHECK(hipFree(recvBuf));
>>>>>>> 4fce604f
}

int main() { LocalRdmaOps(); }<|MERGE_RESOLUTION|>--- conflicted
+++ resolved
@@ -69,13 +69,8 @@
   }
 }
 
-<<<<<<< HEAD
-__global__ void SendRecvOnGpu(RdmaEndpoint epSend, RdmaEndpoint epRecv, RdmaMemoryRegion mrSend,
+__global__ void SendRecvOnGpu(RdmaEndpoint& epSend, RdmaEndpoint& epRecv, RdmaMemoryRegion mrSend,
                               RdmaMemoryRegion mrRecv, int msgSize, int msgNum) {
-=======
-__global__ void SendRecvOnGpu(RdmaEndpoint& epSend, RdmaEndpoint& epRecv, MemoryRegion mrSend,
-                              MemoryRegion mrRecv, int msgSize, int msgNum) {
->>>>>>> 4fce604f
   assert(gridDim.x == 2);
   int tid = blockIdx.x;
   printf("tid %d start \n", tid);
@@ -142,17 +137,12 @@
   HIP_RUNTIME_CHECK(hipDeviceSynchronize());
 
   // 8 Finalize
-<<<<<<< HEAD
   deviceContextSend->DeregisterRdmaMemoryRegion(sendBuf);
   deviceContextRecv->DeregisterRdmaMemoryRegion(recvBuf);
-=======
-  deviceContextSend->DeRegisterMemoryRegion(sendBuf);
-  deviceContextRecv->DeRegisterMemoryRegion(recvBuf);
   HIP_RUNTIME_CHECK(hipFree(devEpSend));
   HIP_RUNTIME_CHECK(hipFree(devEpRecv));
   HIP_RUNTIME_CHECK(hipFree(sendBuf));
   HIP_RUNTIME_CHECK(hipFree(recvBuf));
->>>>>>> 4fce604f
 }
 
 int main() { LocalRdmaOps(); }