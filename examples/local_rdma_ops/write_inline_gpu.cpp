#include <hip/hip_runtime.h>

#include "mori/application/application.hpp"
#include "mori/application/utils/udma_barrier.h"
#include "mori/core/core.hpp"

using namespace mori;
using namespace mori::application;
using namespace mori::core;

#define MR_ACCESS_FLAG                                                        \
  IBV_ACCESS_LOCAL_WRITE | IBV_ACCESS_REMOTE_WRITE | IBV_ACCESS_REMOTE_READ | \
      IBV_ACCESS_REMOTE_ATOMIC

#define MAX_INLINE_DATA_SIZE 12

__device__ void SendThreadKernel(RdmaEndpoint& epSend, RdmaMemoryRegion mr) {
  uint32_t postIdx = 0;
  uint8_t vals[MAX_INLINE_DATA_SIZE];
  uintptr_t raddr = mr.addr;

  for (int i = 1; i <= MAX_INLINE_DATA_SIZE; i++) {
    uint8_t sendVal = i;
    for (int j = 0; j < i; j++) {
      vals[j] = sendVal;
    }

    uint64_t dbr_val =
        PostWriteInline<ProviderType::MLX5>(epSend.wqHandle.sqAddr, epSend.wqHandle.sqWqeNum,
                                            &postIdx, postIdx, epSend.handle.qpn, vals, raddr, mr.rkey, i);
    UpdateSendDbrRecord<ProviderType::MLX5>(epSend.wqHandle.dbrRecAddr, postIdx);
    __threadfence_system();
    RingDoorbell<ProviderType::MLX5>(epSend.wqHandle.dbrAddr, dbr_val);
    __threadfence_system();

    int opcode = PollCq<ProviderType::MLX5>(epSend.cqHandle.cqAddr, epSend.cqHandle.cqeNum,
                                            &epSend.cqHandle.consIdx);
    UpdateCqDbrRecord<ProviderType::MLX5>(epSend.cqHandle.dbrRecAddr, epSend.cqHandle.consIdx);
    // printf("round %d snd_opcode %d\n", i, opcode);

    raddr += i;
  }
}

__device__ void RecvThreadKernel(RdmaEndpoint& epRecv, RdmaMemoryRegion mr) {
  uint32_t postIdx = 0;
  uint8_t* addr = reinterpret_cast<uint8_t*>(mr.addr);

  for (int i = 1; i <= MAX_INLINE_DATA_SIZE; i++) {
    uint8_t sendVal = i;
    for (int j = 0; j < i; j++) {
      while (core::AtomicLoadSeqCst(addr + j) != sendVal) {
      }
      //   printf("%d %d %d\n", i, j, core::AtomicLoadSeqCst(addr + j));
    }
    printf("round %d pass\n", i);
    addr += i;
  }
}

<<<<<<< HEAD
__global__ void SendRecvOnGpu(RdmaEndpoint epSend, RdmaEndpoint epRecv, RdmaMemoryRegion mrRecv) {
=======
__global__ void SendRecvOnGpu(RdmaEndpoint& epSend, RdmaEndpoint& epRecv, MemoryRegion mrRecv) {
>>>>>>> 4fce604f
  assert(gridDim.x == 2);
  int tid = blockIdx.x;
  printf("tid %d start \n", tid);
  if (tid == 0) {
    printf("tid %d send\n", tid);
    SendThreadKernel(epSend, mrRecv);
  } else if (tid == 1) {
    printf("tid %d recv\n", tid);
    RecvThreadKernel(epRecv, mrRecv);
  }
  __syncthreads();
}

void LocalRdmaOps() {
  int msgSize = 78;

  // RDMA initialization
  // 1 Create device
  RdmaContext rdmaContext(RdmaBackendType::DirectVerbs);
  RdmaDeviceList rdmaDevices = rdmaContext.GetRdmaDeviceList();
  ActiveDevicePortList activeDevicePortList = GetActiveDevicePortList(rdmaDevices);
  assert(!activeDevicePortList.empty());

  ActiveDevicePort devicePort = activeDevicePortList[0];

  RdmaDevice* device = devicePort.first;
  RdmaDeviceContext* deviceContextSend = device->CreateRdmaDeviceContext();
  RdmaDeviceContext* deviceContextRecv = device->CreateRdmaDeviceContext();

  // 2 Create an endpoint
  RdmaEndpointConfig config;
  config.portId = devicePort.second;
  config.gidIdx = 3;
  config.maxMsgsNum = 1024;
  config.maxCqeNum = 1024;
  config.alignment = 4096;
  config.onGpu = true;
  RdmaEndpoint epSend = deviceContextSend->CreateRdmaEndpoint(config);
  RdmaEndpoint epRecv = deviceContextRecv->CreateRdmaEndpoint(config);

  // 3 Allgather global endpoint and connect
  deviceContextSend->ConnectEndpoint(epSend.handle, epRecv.handle);
  deviceContextRecv->ConnectEndpoint(epRecv.handle, epSend.handle);
  printf("ep1 qpn %d ep2 qpn %d\n", epSend.handle.qpn, epRecv.handle.qpn);

  // 4 Register buffer
  RdmaEndpoint* devEpSend;
  HIP_RUNTIME_CHECK(hipMalloc(&devEpSend, sizeof(RdmaEndpoint)));
  HIP_RUNTIME_CHECK(hipMemcpy(devEpSend, &epSend, sizeof(RdmaEndpoint), hipMemcpyHostToDevice));
  RdmaEndpoint* devEpRecv;
  HIP_RUNTIME_CHECK(hipMalloc(&devEpRecv, sizeof(RdmaEndpoint)));
  HIP_RUNTIME_CHECK(hipMemcpy(devEpRecv, &epRecv, sizeof(RdmaEndpoint), hipMemcpyHostToDevice));
  void* recvBuf;
  HIP_RUNTIME_CHECK(hipMalloc(&recvBuf, msgSize));
  HIP_RUNTIME_CHECK(hipMemset(recvBuf, 99, msgSize));
  HIP_RUNTIME_CHECK(hipDeviceSynchronize());
  RdmaMemoryRegion mrRecv =
      deviceContextRecv->RegisterRdmaMemoryRegion(recvBuf, msgSize, MR_ACCESS_FLAG);

  SendRecvOnGpu<<<2, 1>>>(*devEpSend, *devEpRecv, mrRecv);
  HIP_RUNTIME_CHECK(hipDeviceSynchronize());

  // 8 Finalize
<<<<<<< HEAD
  deviceContextRecv->DeregisterRdmaMemoryRegion(recvBuf);
=======
  deviceContextRecv->DeRegisterMemoryRegion(recvBuf);
  HIP_RUNTIME_CHECK(hipFree(devEpSend));
  HIP_RUNTIME_CHECK(hipFree(devEpRecv));
  HIP_RUNTIME_CHECK(hipFree(recvBuf));
>>>>>>> 4fce604f
}

int main() { LocalRdmaOps(); }<|MERGE_RESOLUTION|>--- conflicted
+++ resolved
@@ -25,9 +25,9 @@
       vals[j] = sendVal;
     }
 
-    uint64_t dbr_val =
-        PostWriteInline<ProviderType::MLX5>(epSend.wqHandle.sqAddr, epSend.wqHandle.sqWqeNum,
-                                            &postIdx, postIdx, epSend.handle.qpn, vals, raddr, mr.rkey, i);
+    uint64_t dbr_val = PostWriteInline<ProviderType::MLX5>(
+        epSend.wqHandle.sqAddr, epSend.wqHandle.sqWqeNum, &postIdx, postIdx, epSend.handle.qpn,
+        vals, raddr, mr.rkey, i);
     UpdateSendDbrRecord<ProviderType::MLX5>(epSend.wqHandle.dbrRecAddr, postIdx);
     __threadfence_system();
     RingDoorbell<ProviderType::MLX5>(epSend.wqHandle.dbrAddr, dbr_val);
@@ -58,11 +58,7 @@
   }
 }
 
-<<<<<<< HEAD
-__global__ void SendRecvOnGpu(RdmaEndpoint epSend, RdmaEndpoint epRecv, RdmaMemoryRegion mrRecv) {
-=======
-__global__ void SendRecvOnGpu(RdmaEndpoint& epSend, RdmaEndpoint& epRecv, MemoryRegion mrRecv) {
->>>>>>> 4fce604f
+__global__ void SendRecvOnGpu(RdmaEndpoint& epSend, RdmaEndpoint& epRecv, RdmaMemoryRegion mrRecv) {
   assert(gridDim.x == 2);
   int tid = blockIdx.x;
   printf("tid %d start \n", tid);
@@ -126,14 +122,10 @@
   HIP_RUNTIME_CHECK(hipDeviceSynchronize());
 
   // 8 Finalize
-<<<<<<< HEAD
   deviceContextRecv->DeregisterRdmaMemoryRegion(recvBuf);
-=======
-  deviceContextRecv->DeRegisterMemoryRegion(recvBuf);
   HIP_RUNTIME_CHECK(hipFree(devEpSend));
   HIP_RUNTIME_CHECK(hipFree(devEpRecv));
   HIP_RUNTIME_CHECK(hipFree(recvBuf));
->>>>>>> 4fce604f
 }
 
 int main() { LocalRdmaOps(); }