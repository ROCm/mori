# add_executable(
#     send_recv
#     local_rdma_ops/send_recv.cpp
# )
# target_link_libraries(send_recv mori_application hip::host hip::device)

add_executable(
    dist_read
    dist_rdma_ops/read.cpp
    utils/args_parser.cpp
)
target_include_directories(dist_read PRIVATE ${CMAKE_SOURCE_DIR}/examples/utils)
target_link_libraries(dist_read mori_application hip::host hip::device)

add_executable(
    send_recv_gpu
    local_rdma_ops/send_recv_gpu.cpp
)
target_link_libraries(send_recv_gpu mori_application hip::host hip::device)

add_executable(
    write_inline_gpu
    local_rdma_ops/write_inline_gpu.cpp
)
target_link_libraries(write_inline_gpu mori_application hip::host hip::device)

<<<<<<< HEAD
=======
add_executable(
    atomic_gpu
    local_rdma_ops/atomic_gpu.cpp
)
target_link_libraries(atomic_gpu mori_application hip::host hip::device)

add_executable(
    moe_all2all_dispatch
    moe_all2all/pplx-kernel-hip/internode_dispatch.cpp
)
target_link_libraries(moe_all2all_dispatch hip::host hip::device)

>>>>>>> b730ef83
add_executable(
    put_thread_allgather
    shmem/put_thread_allgather.cpp
)
target_link_libraries(put_thread_allgather mori_shmem hip::host hip::device)

add_executable(
    concurrent_put_thread
    shmem/concurrent_put_thread.cpp
)
target_link_libraries(concurrent_put_thread mori_shmem hip::host hip::device)

add_executable(
    context
    application/context.cpp
)
target_link_libraries(context mori_application hip::host hip::device)

add_executable(
    test_dispatch_combine
    moe/test_dispatch_combine.cpp
    moe/dispatch_combine_kernels/dispatch_combine.cpp
)
target_link_libraries(test_dispatch_combine mori_application mori_shmem hip::host hip::device)
target_include_directories(test_dispatch_combine PUBLIC ${CMAKE_SOURCE_DIR}/examples/moe)<|MERGE_RESOLUTION|>--- conflicted
+++ resolved
@@ -24,8 +24,6 @@
 )
 target_link_libraries(write_inline_gpu mori_application hip::host hip::device)
 
-<<<<<<< HEAD
-=======
 add_executable(
     atomic_gpu
     local_rdma_ops/atomic_gpu.cpp
@@ -38,7 +36,6 @@
 )
 target_link_libraries(moe_all2all_dispatch hip::host hip::device)
 
->>>>>>> b730ef83
 add_executable(
     put_thread_allgather
     shmem/put_thread_allgather.cpp
