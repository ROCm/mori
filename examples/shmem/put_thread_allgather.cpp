#include <mpi.h>

#include <cassert>

#include "mori/application/utils/hip_check.hpp"
#include "mori/shmem/shmem.hpp"

using namespace mori::core;
using namespace mori::shmem;
using namespace mori::application;

constexpr ProviderType PrvdType = ProviderType::MLX5;

__global__ void RingAllGatherWithPutMemAPIKernel(int myPe, int npes, const SymmMemObjPtr memObj) {
  int nextPeer = (myPe + 1) % npes;
  int peChunkSize = memObj->size / npes;

  MemoryRegion source;
  source.addr = reinterpret_cast<uintptr_t>(memObj->localPtr);
  source.lkey = memObj->lkey;

  for (int i = 0; i < npes - 1; i++) {
    int sendDataRank = ((myPe - i) + npes) % npes;
    int sendOffset = sendDataRank * peChunkSize;
    ShmemPutMemNbiThread(memObj, sendOffset, source, sendOffset, peChunkSize, nextPeer);
    ShmemQuietThread();

    int recvDataRank = ((sendDataRank - 1) + npes) % npes;
    int recvOffset = recvDataRank * peChunkSize;
    void* recvAddr = reinterpret_cast<char*>(memObj->localPtr) + recvOffset;

    // Wait until received
    printf("rank %d round %d recv rank %d sendoff %d recvoff %d\n", myPe, i, recvDataRank,
           sendOffset, recvOffset);

    while ((atomicAdd(reinterpret_cast<uint32_t*>(recvAddr), 0)) != (recvDataRank + 1)) {
    }
  }
}

void RingAllGatherWithPutMemAPI() {
  int status;
  MPI_Init(NULL, NULL);

  status = ShmemMpiInit(MPI_COMM_WORLD);
  assert(!status);

  // Assume in same node
  int myPe = ShmemMyPe();
  int npes = ShmemNPes();

  // Allocate buffer
  int buffSize = npes * 1024 * sizeof(uint32_t);
  int peChunkSize = buffSize / npes / sizeof(uint32_t);

  void* buff = ShmemMalloc(buffSize);
  HIP_RUNTIME_CHECK(
      hipMemsetD32(reinterpret_cast<uint32_t*>(buff) + myPe * peChunkSize, myPe + 1, peChunkSize));
  HIP_RUNTIME_CHECK(hipDeviceSynchronize());

  SymmMemObjPtr buffObj = ShmemQueryMemObjPtr(buff);
  assert(buffObj.IsValid());

  for (int i = 0; i < npes; i++) {
    printf("Before rank %d, got %d on %dth chunk\n", myPe,
           reinterpret_cast<uint32_t*>(buff)[i * peChunkSize], i);
  }
  // Run put
  RingAllGatherWithPutMemAPIKernel<<<1, 1>>>(myPe, npes, buffObj);
  HIP_RUNTIME_CHECK(hipDeviceSynchronize());
  MPI_Barrier(MPI_COMM_WORLD);

  for (int i = 0; i < npes; i++) {
    printf("After rank %d, got %d on %dth chunk\n", myPe,
           reinterpret_cast<uint32_t*>(buff)[i * peChunkSize], i);
    for (int j = i * peChunkSize; j < ((i + 1) * peChunkSize); j++) {
      assert(reinterpret_cast<uint32_t*>(buff)[j] == i + 1);
    }
  }

  // Finalize
  ShmemFree(buff);
<<<<<<< HEAD
  ShmemMpiFinalize();
=======
  ShmemFinalize();
  MPI_Finalize();
>>>>>>> 8d07c40c
}

int main(int argc, char* argv[]) {
  RingAllGatherWithPutMemAPI();
  return 0;
}<|MERGE_RESOLUTION|>--- conflicted
+++ resolved
@@ -80,12 +80,8 @@
 
   // Finalize
   ShmemFree(buff);
-<<<<<<< HEAD
-  ShmemMpiFinalize();
-=======
   ShmemFinalize();
   MPI_Finalize();
->>>>>>> 8d07c40c
 }
 
 int main(int argc, char* argv[]) {
