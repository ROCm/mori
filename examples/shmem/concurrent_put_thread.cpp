#include <mpi.h>

#include <cassert>

#include "mori/application/utils/hip_check.hpp"
#include "mori/shmem/shmem.hpp"

using namespace mori::core;
using namespace mori::shmem;
using namespace mori::application;

__global__ void ConcurrentPutThreadKernel(int myPe, const SymmMemObjPtr memObj) {
  constexpr int sendPe = 0;
  constexpr int recvPe = 1;

  int globalTid = blockIdx.x * blockDim.x + threadIdx.x;
  int threadOffset = globalTid * sizeof(uint32_t);

  if (myPe == sendPe) {
    MemoryRegion source = memObj->GetMemoryRegion(myPe);

    ShmemPutMemNbiThread(memObj, threadOffset, source, threadOffset, sizeof(uint32_t), recvPe);
    __threadfence_system();

    if (globalTid == 0) ShmemQuietThread();
    // __syncthreads();
  } else {
    while (atomicAdd(reinterpret_cast<uint32_t*>(memObj->localPtr) + globalTid, 0) != sendPe) {
    }
  }
}

void ConcurrentPutThread() {
  int status;
  MPI_Init(NULL, NULL);

  status = ShmemMpiInit(MPI_COMM_WORLD);
  assert(!status);

  // Assume in same node
  int myPe = ShmemMyPe();
  int npes = ShmemNPes();
  assert(npes == 2);

  constexpr int threadNum = 128;
  constexpr int blockNum = 3;

  // Allocate buffer
  int numEle = threadNum * blockNum;
  int buffSize = numEle * sizeof(uint32_t);

  void* buff = ShmemMalloc(buffSize);
  HIP_RUNTIME_CHECK(hipMemsetD32(reinterpret_cast<uint32_t*>(buff), myPe, numEle));
  HIP_RUNTIME_CHECK(hipDeviceSynchronize());

  SymmMemObjPtr buffObj = ShmemQueryMemObjPtr(buff);
  assert(buffObj.IsValid());

  // Run put
  ConcurrentPutThreadKernel<<<blockNum, threadNum>>>(myPe, buffObj);
  HIP_RUNTIME_CHECK(hipDeviceSynchronize());
  MPI_Barrier(MPI_COMM_WORLD);

  // Finalize
  ShmemFree(buff);
<<<<<<< HEAD
  ShmemMpiFinalize();
=======
  ShmemFinalize();
  MPI_Finalize();
>>>>>>> 8d07c40c
}

int main(int argc, char* argv[]) {
  ConcurrentPutThread();
  return 0;
}<|MERGE_RESOLUTION|>--- conflicted
+++ resolved
@@ -63,12 +63,8 @@
 
   // Finalize
   ShmemFree(buff);
-<<<<<<< HEAD
-  ShmemMpiFinalize();
-=======
   ShmemFinalize();
   MPI_Finalize();
->>>>>>> 8d07c40c
 }
 
 int main(int argc, char* argv[]) {
