#include "src/pybind/mori.hpp"

#include <ATen/hip/HIPContext.h>
#include <hip/hip_bfloat16.h>
#include <hip/hip_fp8.h>
#include <pybind11/pybind11.h>
#include <torch/python.h>

#include <torch/csrc/distributed/c10d/GroupRegistry.hpp>
#include <torch/csrc/distributed/c10d/ProcessGroup.hpp>

#include "mori/application/application.hpp"
#include "mori/ops/ops.hpp"
#include "mori/shmem/shmem.hpp"
#include "src/pybind/torch_utils.hpp"

/* ---------------------------------------------------------------------------------------------- */
/*                                            Ops APIs                                            */
/* ---------------------------------------------------------------------------------------------- */
namespace {

template <typename T>
std::tuple<torch::Tensor, torch::Tensor, std::optional<torch::Tensor>, torch::Tensor, torch::Tensor>
LaunchDispatch(mori::moe::EpDispatchCombineHandle<T>& handle, int kernelType,
               const torch::Tensor& input, const torch::Tensor& weights,
               const std::optional<torch::Tensor>& scales, const torch::Tensor& topkIds) {
  assert(input.is_contiguous() && weights.is_contiguous() && topkIds.is_contiguous());
  uint8_t* scalePtr = nullptr;
  if (scales.has_value() && handle.config.scaleDim > 0) {
    assert(scales->is_contiguous() && scales->element_size() == handle.config.scaleTypeSize);
    scalePtr = reinterpret_cast<uint8_t*>(scales->data_ptr());
  }

  handle.PrepareInference(reinterpret_cast<T*>(input.data_ptr()), nullptr,
                          weights.data_ptr<float>(), scalePtr,
                          topkIds.data_ptr<mori::moe::index_t>(), input.size(0));
  handle.LaunchDispatch((mori::moe::KernelType)kernelType, at::cuda::getCurrentHIPStream());

  torch::Tensor out = torch::from_blob(
      handle.shmemOutTokMemObj->Get(),
      {handle.config.MaxNumTokensToRecv(), handle.config.hiddenDim},
      torch::TensorOptions().dtype(mori::GetTorchDataType<T>()).device(torch::kCUDA));

  torch::Tensor outWeights = torch::from_blob(
      handle.shmemOutWeightsMemObj->Get(),
      {handle.config.MaxNumTokensToRecv(), handle.config.numExpertPerToken},
      torch::TensorOptions().dtype(mori::GetTorchDataType<float>()).device(torch::kCUDA));

  std::optional<torch::Tensor> outScales{std::nullopt};
  if (scales.has_value() && handle.config.scaleDim > 0) {
    outScales =
        torch::from_blob(handle.shmemOutScalesMemObj->Get(),
                         {handle.config.MaxNumTokensToRecv(), handle.config.scaleDim},
                         torch::TensorOptions().dtype(scales->scalar_type()).device(torch::kCUDA));
  }

  torch::Tensor outIndices =
      torch::from_blob(handle.shmemOutIndicesMemObj->Get(),
                       {handle.config.MaxNumTokensToRecv(), handle.config.numExpertPerToken},
                       torch::TensorOptions()
                           .dtype(mori::GetTorchDataType<mori::moe::index_t>())
                           .device(torch::kCUDA));

<<<<<<< HEAD
  torch::Tensor totalRecvTokenNum =
      torch::from_blob(handle.totalRecvTokenNum, {1},
                       torch::TensorOptions()
                           .dtype(mori::GetTorchDataType<mori::moe::index_t>())
                           .device(torch::kCUDA));
  return {out, outWeights, outScales, outIndicies, totalRecvTokenNum};
=======
  torch::Tensor totalRecvTokenNum = torch::from_blob(
      handle.totalRecvTokenNum, {1},
      torch::TensorOptions().dtype(mori::GetTorchDataType<mori::moe::index_t>()).device(torch::kCUDA));
  return {out, outWeights, outScales, outIndices, totalRecvTokenNum};
>>>>>>> 2f62117f
}

// TODO: translate data type
template <typename T>
torch::Tensor LaunchCombine(mori::moe::EpDispatchCombineHandle<T>& handle, int kernelType,
                            const torch::Tensor& input, const torch::Tensor& weights,
                            const torch::Tensor& topkIds) {
  assert(input.is_contiguous() && weights.is_contiguous() && topkIds.is_contiguous());
  handle.PrepareInference(reinterpret_cast<T*>(input.data_ptr()), nullptr,
                          weights.data_ptr<float>(), topkIds.data_ptr<mori::moe::index_t>(),
                          handle.curRankNumToken);
  handle.LaunchCombine((mori::moe::KernelType)kernelType, at::cuda::getCurrentHIPStream());

  auto options = torch::TensorOptions().dtype(mori::GetTorchDataType<T>()).device(torch::kCUDA);
  torch::Tensor out =
      torch::from_blob(handle.shmemOutTokMemObj->Get(),
                       {handle.config.maxNumInpTokenPerRank, handle.config.hiddenDim}, options);
  return out;
}

template <typename T>
void LaunchReset(mori::moe::EpDispatchCombineHandle<T>& handle) {
  handle.LaunchReset(at::cuda::getCurrentHIPStream());
}

template <typename T>
torch::Tensor GetDispatchSrcTokenId(mori::moe::EpDispatchCombineHandle<T>& handle) {
  auto options = torch::TensorOptions()
                     .dtype(mori::GetTorchDataType<mori::moe::index_t>())
                     .device(torch::kCUDA);
  torch::Tensor tensor =
      torch::from_blob(handle.dispTokIdToSrcTokIdMemObj->template GetAs<mori::moe::index_t*>(),
                       {*handle.totalRecvTokenNum}, options);
  return tensor;
}

template <typename T>
torch::Tensor GetDispatchSenderTokenIdxMap(mori::moe::EpDispatchCombineHandle<T>& handle) {
  auto options = torch::TensorOptions()
                     .dtype(mori::GetTorchDataType<mori::moe::index_t>())
                     .device(torch::kCUDA);
  torch::Tensor tensor = torch::from_blob(
      handle.dispSenderIdxMap, {handle.curRankNumToken * handle.config.numExpertPerToken}, options);
  return tensor;
}

template <typename T>
torch::Tensor GetDispatchReceiverTokenIdxMap(mori::moe::EpDispatchCombineHandle<T>& handle) {
  auto options = torch::TensorOptions()
                     .dtype(mori::GetTorchDataType<mori::moe::index_t>())
                     .device(torch::kCUDA);
  torch::Tensor tensor =
      torch::from_blob(handle.dispReceiverIdxMap, {*handle.localPeTokenCounter}, options);
  return tensor;
}

// Defines handle for different template arguments, we use typeStr to avoid function name shadow
template <typename T>
void DeclareEpDispatchCombineHandle(pybind11::module& m, const std::string& typeStr) {
  std::string className = std::string("EpDispatchCombineHandle") + typeStr;
  pybind11::class_<mori::moe::EpDispatchCombineHandle<T>>(m, className.c_str())
      .def(pybind11::init<mori::moe::EpDispatchCombineConfig>(),
           py::arg("config") = mori::moe::EpDispatchCombineConfig{});

  std::string funcName = std::string("launch_dispatch_") + typeStr;
  m.def(funcName.c_str(), &LaunchDispatch<T>);

  funcName = std::string("launch_combine_") + typeStr;
  m.def(funcName.c_str(), &LaunchCombine<T>);

  funcName = std::string("launch_reset_") + typeStr;
  m.def(funcName.c_str(), &LaunchReset<T>);

  funcName = std::string("get_cur_rank_num_token_") + typeStr;
  m.def(funcName.c_str(), &mori::moe::EpDispatchCombineHandle<T>::GetCurRankNumToken);

  funcName = std::string("get_dispatch_src_token_pos_") + typeStr;
  m.def(funcName.c_str(), &GetDispatchSrcTokenId<T>);

  funcName = std::string("get_dispatch_sender_token_idx_map_") + typeStr;
  m.def(funcName.c_str(), &GetDispatchSenderTokenIdxMap<T>);

  funcName = std::string("get_dispatch_receiver_token_idx_map_") + typeStr;
  m.def(funcName.c_str(), &GetDispatchReceiverTokenIdxMap<T>);
}

}  // namespace

/* ---------------------------------------------------------------------------------------------- */
/*                                           Shmem APIs                                           */
/* ---------------------------------------------------------------------------------------------- */
namespace {
int64_t ShmemTorchProcessGroupInit(const std::string& groupName) {
  return mori::shmem::ShmemTorchProcessGroupInit(groupName);
}

int64_t ShmemFinalize() { return mori::shmem::ShmemFinalize(); }

int64_t ShmemMyPe() { return mori::shmem::ShmemMyPe(); }

int64_t ShmemNPes() { return mori::shmem::ShmemNPes(); }

}  // namespace

namespace mori {

void RegisterMoriOps(py::module_& m) {
  pybind11::enum_<mori::moe::KernelType>(m, "EpDispatchCombineKernelType")
      .value("IntraNode", mori::moe::KernelType::IntraNode)
      .value("InterNode", mori::moe::KernelType::InterNode)
      .export_values();

  pybind11::class_<mori::moe::EpDispatchCombineConfig>(m, "EpDispatchCombineConfig")
      .def(pybind11::init<int, int, int, int, int, int, int, int, int, int>(), py::arg("rank") = 0,
           py::arg("world_size") = 0, py::arg("hidden_dim") = 0, py::arg("scale_dim") = 0,
           py::arg("scale_type_size") = 0, py::arg("max_num_inp_token_per_rank") = 0,
           py::arg("num_experts_per_rank") = 0, py::arg("num_experts_per_token") = 0,
           py::arg("warp_num_per_block") = 0, py::arg("block_num") = 0)
      .def_readonly("rank", &mori::moe::EpDispatchCombineConfig::rank)
      .def_readonly("world_size", &mori::moe::EpDispatchCombineConfig::worldSize)
      .def_readonly("hidden_dim", &mori::moe::EpDispatchCombineConfig::hiddenDim)
      .def_readonly("scale_dim", &mori::moe::EpDispatchCombineConfig::scaleDim)
      .def_readonly("scale_type_size", &mori::moe::EpDispatchCombineConfig::scaleTypeSize)
      .def_readonly("max_num_inp_token_per_rank",
                    &mori::moe::EpDispatchCombineConfig::maxNumInpTokenPerRank)
      .def_readonly("num_experts_per_rank", &mori::moe::EpDispatchCombineConfig::numExpertPerRank)
      .def_readonly("num_experts_per_token", &mori::moe::EpDispatchCombineConfig::numExpertPerToken)
      .def_readonly("warp_num_per_block", &mori::moe::EpDispatchCombineConfig::warpNumPerBlock)
      .def_readonly("block_num", &mori::moe::EpDispatchCombineConfig::blockNum);

  DeclareEpDispatchCombineHandle<float>(m, "Fp32");
  DeclareEpDispatchCombineHandle<hip_bfloat16>(m, "Bf16");
  DeclareEpDispatchCombineHandle<__hip_fp8_e4m3_fnuz>(m, "Fp8E4m3Fnuz");
}

void RegisterMoriShmem(py::module_& m) {
  m.def("shmem_torch_process_group_init", &ShmemTorchProcessGroupInit);
  m.def("shmem_finalize", &ShmemFinalize);
  m.def("shmem_mype", &ShmemMyPe);
  m.def("shmem_npes", &ShmemNPes);
}
}  // namespace mori<|MERGE_RESOLUTION|>--- conflicted
+++ resolved
@@ -61,19 +61,12 @@
                            .dtype(mori::GetTorchDataType<mori::moe::index_t>())
                            .device(torch::kCUDA));
 
-<<<<<<< HEAD
   torch::Tensor totalRecvTokenNum =
       torch::from_blob(handle.totalRecvTokenNum, {1},
                        torch::TensorOptions()
                            .dtype(mori::GetTorchDataType<mori::moe::index_t>())
                            .device(torch::kCUDA));
-  return {out, outWeights, outScales, outIndicies, totalRecvTokenNum};
-=======
-  torch::Tensor totalRecvTokenNum = torch::from_blob(
-      handle.totalRecvTokenNum, {1},
-      torch::TensorOptions().dtype(mori::GetTorchDataType<mori::moe::index_t>()).device(torch::kCUDA));
   return {out, outWeights, outScales, outIndices, totalRecvTokenNum};
->>>>>>> 2f62117f
 }
 
 // TODO: translate data type
