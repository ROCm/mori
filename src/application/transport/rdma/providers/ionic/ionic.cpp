// Copyright © Advanced Micro Devices, Inc. All rights reserved.
//
// MIT License
//
// Permission is hereby granted, free of charge, to any person obtaining a copy
// of this software and associated documentation files (the "Software"), to deal
// in the Software without restriction, including without limitation the rights
// to use, copy, modify, merge, publish, distribute, sublicense, and/or sell
// copies of the Software, and to permit persons to whom the Software is
// furnished to do so, subject to the following conditions:
//
// The above copyright notice and this permission notice shall be included in all
// copies or substantial portions of the Software.
//
// THE SOFTWARE IS PROVIDED "AS IS", WITHOUT WARRANTY OF ANY KIND, EXPRESS OR
// IMPLIED, INCLUDING BUT NOT LIMITED TO THE WARRANTIES OF MERCHANTABILITY,
// FITNESS FOR A PARTICULAR PURPOSE AND NONINFRINGEMENT. IN NO EVENT SHALL THE
// AUTHORS OR COPYRIGHT HOLDERS BE LIABLE FOR ANY CLAIM, DAMAGES OR OTHER
// LIABILITY, WHETHER IN AN ACTION OF CONTRACT, TORT OR OTHERWISE, ARISING FROM,
// OUT OF OR IN CONNECTION WITH THE SOFTWARE OR THE USE OR OTHER DEALINGS IN THE
// SOFTWARE.

#include <hip/hip_runtime.h>
#include <infiniband/verbs.h>
#include <iostream>

#include "mori/application/transport/rdma/providers/ionic/ionic.hpp"
#include "mori/core/transport/rdma/providers/ionic/ionic_dv.h"
#include "mori/core/transport/rdma/providers/ionic/ionic_fw.h"

#include "mori/application/utils/check.hpp"
#include "mori/application/utils/math.hpp"
#include "mori/utils/mori_log.hpp"
//#include "src/application/transport/rdma/providers/mlx5/mlx5_ifc.hpp"

namespace mori {
namespace application {
<<<<<<< HEAD

=======
#ifdef ENABLE_IONIC
>>>>>>> 68547ced
/* ---------------------------------------------------------------------------------------------- */
/*                                        Device Attributes                                       */
/* ---------------------------------------------------------------------------------------------- */


/* ---------------------------------------------------------------------------------------------- */
/*                                          IonicCqContainer 				                	  */
/* ---------------------------------------------------------------------------------------------- */
IonicCqContainer::IonicCqContainer(ibv_context* context, const RdmaEndpointConfig& config, ibv_pd* pd)
    : config(config) {
  int status;
  struct ibv_cq_init_attr_ex cq_attr;
  struct ibv_cq_ex *cq_ex;

  cqeNum = config.maxCqeNum;

  memset(&cq_attr, 0, sizeof(struct ibv_cq_init_attr_ex));
  #ifdef IONIC_CCQE
  cq_attr.cqe           = 0;
  #else
  cq_attr.cqe           = cqeNum * 2; //from rocshmem, send&recv?
  #endif
  cq_attr.cq_context    = nullptr;
  cq_attr.channel       = nullptr;
  cq_attr.comp_vector   = 0;
  cq_attr.flags         = 0;
  cq_attr.comp_mask     = IBV_CQ_INIT_ATTR_MASK_PD;
  cq_attr.parent_domain = pd;

  cq_ex = ibv_create_cq_ex(context, &cq_attr);
  assert(cq_ex);
  cq = ibv_cq_ex_to_cq(cq_ex);
  assert(cq);

  MORI_APP_TRACE("IONIC CQ created: cqn={}, cqeNum={}", cqn, cqeNum * 2);
}

IonicCqContainer::~IonicCqContainer() {
  int err;

  err = ibv_destroy_cq(cq);
  assert(err == 0);
}

/* ---------------------------------------------------------------------------------------------- */
/*                                         IonicQpContainer                                       */
/* ---------------------------------------------------------------------------------------------- */

std::vector<device_agent_t> gpu_agents;
std::vector<device_agent_t> cpu_agents;

hsa_status_t rocm_hsa_amd_memory_pool_callback(hsa_amd_memory_pool_t memory_pool, void* data) {
	  hsa_amd_memory_pool_global_flag_t pool_flag{};

	    hsa_status_t status{hsa_amd_memory_pool_get_info(
			          memory_pool, HSA_AMD_MEMORY_POOL_INFO_GLOBAL_FLAGS, &pool_flag)};

	      if (status != HSA_STATUS_SUCCESS) {
		          printf("Failure to get pool info: 0x%x", status);
			      return status;
			        }

	        if (pool_flag == (HSA_AMD_MEMORY_POOL_GLOBAL_FLAG_KERNARG_INIT |
					                    HSA_AMD_MEMORY_POOL_GLOBAL_FLAG_FINE_GRAINED)) {
			    *static_cast<hsa_amd_memory_pool_t*>(data) = memory_pool;
			      }

		  return HSA_STATUS_SUCCESS;
}

hsa_status_t rocm_hsa_agent_callback(hsa_agent_t agent, [[maybe_unused]] void* data) {
	  hsa_device_type_t device_type{};

	    hsa_status_t status{
		          hsa_agent_get_info(agent, HSA_AGENT_INFO_DEVICE, &device_type)};

	      if (status != HSA_STATUS_SUCCESS) {
		          printf("Failure to get device type: 0x%x", status);
			      return status;
			        }

	        if (device_type == HSA_DEVICE_TYPE_GPU) {
			    gpu_agents.emplace_back();
			        gpu_agents.back().agent = agent;
				    status = hsa_amd_agent_iterate_memory_pools(
						            agent, rocm_hsa_amd_memory_pool_callback, &(gpu_agents.back().pool));
				      }

		  if (device_type == HSA_DEVICE_TYPE_CPU) {
			      cpu_agents.emplace_back();
			          cpu_agents.back().agent = agent;
				      status = hsa_amd_agent_iterate_memory_pools(
						              agent, rocm_hsa_amd_memory_pool_callback, &(cpu_agents.back().pool));
				        }

		    return status;
}

int rocm_init() {
	  hsa_status_t status{hsa_init()};

	    if (status != HSA_STATUS_SUCCESS) {
		        printf("Failure to open HSA connection: 0x%x", status);
			    return 1;
			      }

	      status = hsa_iterate_agents(rocm_hsa_agent_callback, nullptr);

	        if (status != HSA_STATUS_SUCCESS && status != HSA_STATUS_INFO_BREAK) {
			    printf("Failure to iterate HSA agents: 0x%x", status);
			        return 1;
				  }

		  return 0;
}

void rocm_memory_lock_to_fine_grain(void* ptr, size_t size, void** gpu_ptr,
		                                    int gpu_id) {
	  hsa_status_t status{
		        hsa_amd_memory_lock_to_pool(ptr, size, &(gpu_agents[gpu_id].agent), 1,
					                                  cpu_agents[0].pool, 0, gpu_ptr)};

	    if (status != HSA_STATUS_SUCCESS) {
		        printf("Failed to lock memory pool (%p): 0x%x\n", ptr, status);
			    exit(-1);
			      }
}

IonicQpContainer::IonicQpContainer(ibv_context* context, const RdmaEndpointConfig& config,
                                   ibv_cq* cq, struct ibv_pd *pd_uxdma,
                                   IonicDeviceContext* device_context)
    : context(context), config(config), device_context(device_context) {
  struct ibv_qp_init_attr_ex attr;
  int hip_dev_id{-1};
  int err;
  printf("IonicQpContainer, cq:%p, pd:%p, context:%p， config.maxMsgsNum:%d\n",
	 cq, pd_uxdma, context, config.maxMsgsNum);
  wqeNum = config.maxMsgsNum;
  memset(&attr, 0, sizeof(struct ibv_qp_init_attr_ex));
  attr.cap.max_send_wr     = wqeNum;
  attr.cap.max_recv_wr     = wqeNum;
  attr.cap.max_send_sge    = 1;
  attr.cap.max_inline_data = MAX_INLINE_SIZE;
  attr.sq_sig_all          = 0;
  attr.qp_type             = IBV_QPT_RC;
  attr.comp_mask           = IBV_QP_INIT_ATTR_PD;
  attr.cap.max_send_sge    = 1;
  attr.cap.max_recv_sge    = 1;
  attr.pd                  = pd_uxdma;
  attr.send_cq             = cq;
  attr.recv_cq             = cq;
  qp = ibv_create_qp_ex(context, &attr);
  assert(qp);

  HIP_RUNTIME_CHECK(hipGetDevice(&hip_dev_id));
  ionic_dv_get_ctx(&dvctx, context);
  rocm_init();
  rocm_memory_lock_to_fine_grain(dvctx.db_page, 0x1000, &gpu_db_page, hip_dev_id);

  db_page_u64 = reinterpret_cast<uint64_t*>(dvctx.db_page);
  gpu_db_page_u64 = reinterpret_cast<uint64_t*>(gpu_db_page);

  gpu_db_ptr = &gpu_db_page_u64[dvctx.db_ptr - db_page_u64];

  //gpu_db_page = gpu_db_page;
  gpu_db_cq = &gpu_db_ptr[dvctx.cq_qtype];
  gpu_db_sq = &gpu_db_ptr[dvctx.sq_qtype];
  gpu_db_rq = &gpu_db_ptr[dvctx.rq_qtype];

  uint8_t udma_idx = ionic_dv_qp_get_udma_idx(qp);
  ionic_dv_get_cq(&dvcq, cq, udma_idx);

  cq_dbreg = gpu_db_cq;
  cq_dbval = dvcq.q.db_val;
  cq_mask = dvcq.q.mask;
  ionic_cq_buf = reinterpret_cast<ionic_v1_cqe*>(dvcq.q.ptr);
  printf("cq ptr:%p, cq size:%lu, cq mask:0x%x\n", dvcq.q.ptr, dvcq.q.size, dvcq.q.mask);

  ionic_dv_qp dvqp;
  ionic_dv_get_qp(&dvqp, qp);

  sq_dbreg = gpu_db_sq;
  sq_dbval = dvqp.sq.db_val;
  sq_mask = dvqp.sq.mask;
  ionic_sq_buf = reinterpret_cast<ionic_v1_wqe *>(dvqp.sq.ptr);
  printf("sq ptr:%p, sq size:%lu, sq mask:0x%x\n", dvqp.sq.ptr, dvqp.sq.size, dvqp.sq.mask);
  rq_dbreg = gpu_db_rq;
  rq_dbval = dvqp.rq.db_val;
  rq_mask = dvqp.rq.mask;
  ionic_rq_buf = reinterpret_cast<ionic_v1_wqe *>(dvqp.rq.ptr);
  printf("rq ptr:%p, rq size:%lu, rq mask:0x%x\n", dvqp.rq.ptr, dvqp.rq.size, dvqp.rq.mask);
  strncpy(dev_name, qp->context->device->name, sizeof(dev_name));
  dev_name[sizeof(dev_name) - 1] = 0;

  qpn = qp->qp_num;

  MORI_APP_TRACE(
		"IONIC QP created: qpn={}, sqWqeNum={}, cqAddr=0x{:x}, sqAddr=0x{:x}",
		qpn, config.maxMsgsNum,
		reinterpret_cast<uintptr_t>(ionic_cq_buf),
		reinterpret_cast<uintptr_t>(ionic_sq_buf));

  // Allocate and register atomic internal buffer (ibuf)
  atomicIbufSize = (RoundUpPowOfTwo(config.atomicIbufSlots) + 1) * ATOMIC_IBUF_SLOT_SIZE;
  if (config.onGpu) {
    HIP_RUNTIME_CHECK(
        hipExtMallocWithFlags(&atomicIbufAddr, atomicIbufSize, hipDeviceMallocUncached));
    HIP_RUNTIME_CHECK(hipMemset(atomicIbufAddr, 0, atomicIbufSize));
  } else {
    err = posix_memalign(&atomicIbufAddr, config.alignment, atomicIbufSize);
    memset(atomicIbufAddr, 0, atomicIbufSize);
    assert(!err);
  }

  // Register atomic ibuf as independent memory region
  atomicIbufMr = ibv_reg_mr(pd_uxdma, atomicIbufAddr, atomicIbufSize,
                            IBV_ACCESS_LOCAL_WRITE | IBV_ACCESS_REMOTE_WRITE |
                                IBV_ACCESS_REMOTE_READ | IBV_ACCESS_REMOTE_ATOMIC);
  assert(atomicIbufMr);

  MORI_APP_TRACE(
      "IONIC Atomic ibuf allocated: addr=0x{:x}, slots={}, size={}, lkey=0x{:x}, rkey=0x{:x}",
      reinterpret_cast<uintptr_t>(atomicIbufAddr), RoundUpPowOfTwo(config.atomicIbufSlots),
      atomicIbufSize, atomicIbufMr->lkey, atomicIbufMr->rkey);
}

IonicQpContainer::~IonicQpContainer() {
  int err;

  // Clean up atomic internal buffer
  if (atomicIbufMr) {
    ibv_dereg_mr(atomicIbufMr);
    atomicIbufMr = nullptr;
  }

  if (atomicIbufAddr) {
    if (config.onGpu) {
      HIP_RUNTIME_CHECK(hipFree(atomicIbufAddr));
    } else {
      free(atomicIbufAddr);
    }
    atomicIbufAddr = nullptr;
  }

  err = ibv_destroy_qp(qp);
  assert(err == 0);
}

void* IonicQpContainer::GetSqAddress() { return reinterpret_cast<char*>(ionic_sq_buf);}

void* IonicQpContainer::GetRqAddress() { return reinterpret_cast<char*>(ionic_rq_buf); }

void IonicQpContainer::ModifyRst2Init() {
  int err;
  struct ibv_qp_attr attr;
  int attr_mask;

  memset(&attr, 0, sizeof(struct ibv_qp_attr));

  attr.qp_state        = IBV_QPS_INIT;
  attr.pkey_index      = 0;
  attr.port_num        = config.portId;
  attr.qp_access_flags = IBV_ACCESS_REMOTE_WRITE | IBV_ACCESS_LOCAL_WRITE |
                         IBV_ACCESS_REMOTE_READ  | IBV_ACCESS_REMOTE_ATOMIC;

  attr_mask = IBV_QP_STATE | IBV_QP_PKEY_INDEX | IBV_QP_PORT | IBV_QP_ACCESS_FLAGS;
  err = ibv_modify_qp(qp, &attr, attr_mask);
  assert(err == 0);
}

void IonicQpContainer::ModifyInit2Rtr(const RdmaEndpointHandle& remote_handle,
                                     const ibv_port_attr& portAttr, uint32_t qpn) {
  struct ibv_qp_attr attr;
  int attr_mask;
  int err;

  memset(&attr, 0, sizeof(struct ibv_qp_attr));
  attr.qp_state = IBV_QPS_RTR;
  attr.path_mtu = portAttr.active_mtu;
  attr.min_rnr_timer = 12;
  attr.max_dest_rd_atomic = 15;
  attr.rq_psn = remote_handle.psn;
  attr.dest_qp_num = remote_handle.qpn;

  //ah_atter
  memcpy(&attr.ah_attr.grh.dgid, remote_handle.eth.gid, 16);
  attr.ah_attr.grh.sgid_index = /*config.gidIdx*/1;
  attr.ah_attr.port_num = config.portId;
  attr.ah_attr.is_global = 1;
  attr.ah_attr.grh.hop_limit = 1;
  attr.ah_attr.sl = 1;

  attr_mask = IBV_QP_STATE | IBV_QP_PATH_MTU | IBV_QP_RQ_PSN | IBV_QP_DEST_QPN |
              IBV_QP_AV | IBV_QP_MAX_DEST_RD_ATOMIC | IBV_QP_MIN_RNR_TIMER;
  printf("ModifyInit2Rtr, remote_handle.psn:%d, remote_handle.qpn:%d, config.gidIdx:%d, config.portId:%d\n",
         remote_handle.psn, remote_handle.qpn, config.gidIdx, config.portId);
  for (int i = 0; i< 16; i++) {
    printf("%02x", remote_handle.eth.gid[i]);
  }
  printf("\n");
  err = ibv_modify_qp(qp, &attr, attr_mask);
  printf("ibv_modify_qp err:%d\n", err);
  assert(err == 0);
}

void IonicQpContainer::ModifyRtr2Rts(const RdmaEndpointHandle& local_handle,
                                     const RdmaEndpointHandle& remote_handle) {
  struct ibv_qp_attr attr;
  int attr_mask;
  int err;

  memset(&attr, 0, sizeof(struct ibv_qp_attr));
  attr.qp_state      = IBV_QPS_RTS;
  attr.timeout       = 14;
  attr.retry_cnt     = 7;
  attr.rnr_retry     = 7;
  attr.max_rd_atomic = 15;
  attr.sq_psn = remote_handle.psn;

  attr_mask = IBV_QP_STATE | IBV_QP_SQ_PSN | IBV_QP_MAX_QP_RD_ATOMIC |
              IBV_QP_TIMEOUT | IBV_QP_RETRY_CNT | IBV_QP_RNR_RETRY;

  err = ibv_modify_qp(qp, &attr, attr_mask);
  assert(!err);
}

/* ---------------------------------------------------------------------------------------------- */
/*                                        IonicDeviceContext                                      */
/* ---------------------------------------------------------------------------------------------- */
void IonicDeviceContext::pd_release(struct ibv_pd* pd, void* pd_context, void* ptr, uint64_t resource_type) {
  HIP_RUNTIME_CHECK(hipFree(ptr));
}

void* IonicDeviceContext::pd_alloc_device_uncached(struct ibv_pd* pd, void* pd_context, size_t size,
                                            size_t alignment, uint64_t resource_type) {
  void* dev_ptr{nullptr};
  HIP_RUNTIME_CHECK(hipExtMallocWithFlags(reinterpret_cast<void**>(&dev_ptr), size, hipDeviceMallocUncached));
  memset(dev_ptr, 0, size);
  return dev_ptr;
}

void IonicDeviceContext::create_parent_domain(ibv_context* context, struct ibv_pd *pd_orig) {
  struct ibv_parent_domain_init_attr pattr;

  memset(&pattr, 0, sizeof(struct ibv_parent_domain_init_attr));
  pattr.pd         = pd_orig;
  pattr.td         = nullptr,
  pattr.comp_mask  = IBV_PARENT_DOMAIN_INIT_ATTR_ALLOCATORS;
  pattr.free       = IonicDeviceContext::pd_release;
  pattr.pd_context = nullptr;
  pattr.alloc      = IonicDeviceContext::pd_alloc_device_uncached;
  #if 0
  pd_parent = ibv_alloc_parent_domain(defaultContext, &pattr);
  assert(pd_parent);

  ionic_dv_pd_set_sqcmb(pd_parent, false, false, false);
  ionic_dv_pd_set_rqcmb(pd_parent, false, false, false);
  #endif
  for (int i = 0; i < 2; i++) {
    pd_uxdma[i] = ibv_alloc_parent_domain(context, &pattr);
    assert(pd_uxdma[i]);
    printf("create_parent_domain, pd_uxdma:%p\n", pd_uxdma[i]);
    ionic_dv_pd_set_sqcmb(pd_uxdma[i], false, false, false);
    ionic_dv_pd_set_rqcmb(pd_uxdma[i], false, false, false);
    ionic_dv_pd_set_udma_mask(pd_uxdma[i], 1u << i);
  }
}

IonicDeviceContext::IonicDeviceContext(RdmaDevice* rdma_device, ibv_context* context, ibv_pd* in_pd)
    : RdmaDeviceContext(rdma_device, in_pd) {
  create_parent_domain(context, in_pd);
}

IonicDeviceContext::~IonicDeviceContext() {}

RdmaEndpoint IonicDeviceContext::CreateRdmaEndpoint(const RdmaEndpointConfig& config) {
  ibv_context* context = GetIbvContext();
  int ret;

  assert(!config.withCompChannel && !config.enableSrq && "not implemented");

  struct ibv_pd *pd = pd_uxdma[qp_counter & 1];
  qp_counter++;
  IonicCqContainer* cq = new IonicCqContainer(context, config, pd);
  printf("CreateRdmaEndpoint, context:%p, cq->cq:%p, pd_uxdma:%p\n", context, cq->cq, pd);
  IonicQpContainer* qp = new IonicQpContainer(context, config, cq->cq, pd, this);

  RdmaEndpoint endpoint;
  endpoint.handle.psn = 0;
  endpoint.handle.portId = config.portId;
  endpoint.handle.qpn = qp->qpn;

  // Get gid
  union ibv_gid ibvGid;
  ret = ibv_query_gid(context, config.portId, /*config.gidIdx */1, &ibvGid);
  assert(!ret);
  memcpy(endpoint.handle.eth.gid, ibvGid.raw, sizeof(endpoint.handle.eth.gid));
  for (int i = 0; i< 16; i++) {
    printf("%02x", endpoint.handle.eth.gid[i]);
  }
  printf("\n");
  endpoint.vendorId = RdmaDeviceVendorId::Pensando;
  endpoint.wqHandle.sqAddr = qp->GetSqAddress();
  endpoint.wqHandle.rqAddr = qp->GetRqAddress();
  endpoint.wqHandle.dbrAddr = qp->gpu_db_sq;
  endpoint.wqHandle.sqWqeNum = qp->sq_mask + 1;//qp->wqeNum;
  endpoint.wqHandle.rqWqeNum = qp->rq_mask + 1;//qp->wqeNum;
  endpoint.wqHandle.rqdbrAddr = qp->gpu_db_rq;

  endpoint.wqHandle.color = true;
  endpoint.wqHandle.sq_dbval = qp->sq_dbval;
  endpoint.wqHandle.rq_dbval = qp->rq_dbval;

  endpoint.cqHandle.cqAddr = qp->ionic_cq_buf;
  endpoint.cqHandle.consIdx = 0;
  endpoint.cqHandle.cqeNum = qp->cq_mask + 1;
  endpoint.cqHandle.cqeSize = GetIonicCqeSize();
  endpoint.cqHandle.dbrAddr = qp->gpu_db_cq;
  endpoint.cqHandle.dbrRecAddr = qp->gpu_db_cq;
  endpoint.cqHandle.cq_dbval = qp->cq_dbval;

  // Set atomic internal buffer information
  endpoint.atomicIbuf.addr = reinterpret_cast<uintptr_t>(qp->atomicIbufAddr);
  endpoint.atomicIbuf.lkey = qp->atomicIbufMr->lkey;
  endpoint.atomicIbuf.rkey = qp->atomicIbufMr->rkey;
  endpoint.atomicIbuf.nslots = RoundUpPowOfTwo(config.atomicIbufSlots);
  //cqPool.insert({cq->cqn, cq});
  qpPool.insert({qp->qpn, qp});

  MORI_APP_TRACE(
      "Ionic endpoint created: qpn={}, cqn={}, portId={}, gidIdx={}, atomicIbuf addr=0x{:x}, "
      "nslots={}",
      qp->qpn, cq->cqn, config.portId, config.gidIdx, endpoint.atomicIbuf.addr,
      endpoint.atomicIbuf.nslots);

  return endpoint;
}

void IonicDeviceContext::ConnectEndpoint(const RdmaEndpointHandle& local,
                                         const RdmaEndpointHandle& remote, uint32_t qpn) {
  uint32_t local_qpn = local.qpn;
  assert(qpPool.find(local_qpn) != qpPool.end());
  IonicQpContainer* qp = qpPool.at(local_qpn);

  MORI_APP_TRACE("Ionic connecting endpoint: local_qpn={}, remote_qpn={}, qpId={}", local_qpn,
                 remote.qpn, qpn);

  RdmaDevice* rdmaDevice = GetRdmaDevice();
  const ibv_device_attr_ex* deviceAttr = rdmaDevice->GetDeviceAttr();
  const ibv_port_attr& portAttr = *(rdmaDevice->GetPortAttrMap()->find(local.portId)->second);
  qp->ModifyRst2Init();
  //qpn unused for now, other vendor for udp multi-sport
  qp->ModifyInit2Rtr(remote, portAttr, qpn);
  qp->ModifyRtr2Rts(local, remote);

  MORI_APP_TRACE("Ionic endpoint connected successfully: local_qpn={}, remote_qpn={}", local_qpn,
                 remote.qpn);
}

/* ---------------------------------------------------------------------------------------------- */
/*                                           IonicDevice                                          */
/* ---------------------------------------------------------------------------------------------- */
IonicDevice::IonicDevice(ibv_device* in_device) : RdmaDevice(in_device) {}
IonicDevice::~IonicDevice() {}

RdmaDeviceContext* IonicDevice::CreateRdmaDeviceContext() {
  ibv_pd* pd = ibv_alloc_pd(defaultContext);
  assert(pd);
  printf("IonicDevice::CreateRdmaDeviceContext, defaultContext:%p, pd:%p\n", defaultContext, pd);

  return new IonicDeviceContext(this, defaultContext, pd);
}
<<<<<<< HEAD

=======
#endif
>>>>>>> 68547ced
}  // namespace application
}  // namespace mori<|MERGE_RESOLUTION|>--- conflicted
+++ resolved
@@ -35,11 +35,7 @@
 
 namespace mori {
 namespace application {
-<<<<<<< HEAD
-
-=======
 #ifdef ENABLE_IONIC
->>>>>>> 68547ced
 /* ---------------------------------------------------------------------------------------------- */
 /*                                        Device Attributes                                       */
 /* ---------------------------------------------------------------------------------------------- */
@@ -512,10 +508,6 @@
 
   return new IonicDeviceContext(this, defaultContext, pd);
 }
-<<<<<<< HEAD
-
-=======
 #endif
->>>>>>> 68547ced
 }  // namespace application
 }  // namespace mori