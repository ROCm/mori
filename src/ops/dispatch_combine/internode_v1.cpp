--- conflicted
+++ resolved
@@ -266,7 +266,6 @@
           index_t tokenNum = std::min(tokenId + warpSize, endTokenIdx) - tokenId;
           size_t stagingTokOffset = tokenId * xferBytes;
           int qpId = (tokenId / warpSize) % config.numQpPerPe;
-<<<<<<< HEAD
           shmem::ShmemPutMemNbiSignalThread(args.shmemDispatchInpTokMemObj, remoteIdx *
           xferBytes,
                                             args.shmemStagingTokMemObj, stagingTokOffset,
@@ -280,21 +279,6 @@
           // shmem::ShmemPutUint64ImmNbiThread(args.interNodeChunkFlagMemObj,
           //                                   (myNode * maxChunkNum + flagSlotId) * sizeof(uint64_t),
           //                                   tokenNum + 1, proxyPe, qpId);
-=======
-          // shmem::ShmemPutMemNbiSignalThread(args.shmemDispatchInpTokMemObj, remoteIdx *
-          // xferBytes,
-          //                                   args.shmemStagingTokMemObj, stagingTokOffset,
-          //                                   tokenNum * xferBytes, args.interNodeChunkFlagMemObj,
-          //                                   (myNode * maxChunkNum + flagSlotId) *
-          //                                   sizeof(uint64_t), tokenNum + 1,
-          //                                   core::atomicType::AMO_SET, proxyPe, qpId);
-          shmem::ShmemPutMemNbiThread(args.shmemDispatchInpTokMemObj, remoteIdx * xferBytes,
-                                      args.shmemStagingTokMemObj, stagingTokOffset,
-                                      tokenNum * xferBytes, proxyPe, qpId);
-          shmem::ShmemPutUint64ImmNbiThread(args.interNodeChunkFlagMemObj,
-                                            (myNode * maxChunkNum + flagSlotId) * sizeof(uint64_t),
-                                            tokenNum + 1, proxyPe, qpId);
->>>>>>> 4372b1dc
         }
         if (shouldSend) args.interNodeDispSendMap[nNodes * tokenId + i] = destTokId;
       }
@@ -707,26 +691,6 @@
         }
         bidIdx++;
       }
-<<<<<<< HEAD
-
-      index_t finished = 0;
-      if (laneId == 0)
-        finished = atomicAdd(&args.interNodeChunkFlagCombine[node * maxChunkNum + k], 1);
-      finished = __shfl(finished, 0);
-      if ((finished + 1) < (numRecvBlock * warpNum)) continue;
-
-      args.interNodeChunkFlagMemObj->template GetAs<uint64_t*>()[node * maxChunkNum + k] = 0;
-      args.interNodeChunkFlagCombine[node * maxChunkNum + k] = 0;
-      int proxyPe = node * config.gpuPerNode + (config.rank % config.gpuPerNode);
-      int qpId = k % config.numQpPerPe;
-      shmem::ShmemPutTypeNbiWarp<uint8_t>(
-          args.shmemStagingTokMemObj,
-          ((myNode + nNodes) * config.MaxNumTokensToRecvPerRank() + startTokenIdx) * combXferBytes,
-          args.shmemStagingTokMemObj,
-          (node * config.MaxNumTokensToRecvPerRank() + startTokenIdx) * combXferBytes,
-          thisChunkTokenNum * combXferBytes, proxyPe, qpId);
-=======
->>>>>>> 4372b1dc
     }
     processedCount += currentBatchSize;
     batchStart += currentBatchSize;
