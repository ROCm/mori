// Copyright © Advanced Micro Devices, Inc. All rights reserved.
//
// MIT License
//
// Permission is hereby granted, free of charge, to any person obtaining a copy
// of this software and associated documentation files (the "Software"), to deal
// in the Software without restriction, including without limitation the rights
// to use, copy, modify, merge, publish, distribute, sublicense, and/or sell
// copies of the Software, and to permit persons to whom the Software is
// furnished to do so, subject to the following conditions:
//
// The above copyright notice and this permission notice shall be included in all
// copies or substantial portions of the Software.
//
// THE SOFTWARE IS PROVIDED "AS IS", WITHOUT WARRANTY OF ANY KIND, EXPRESS OR
// IMPLIED, INCLUDING BUT NOT LIMITED TO THE WARRANTIES OF MERCHANTABILITY,
// FITNESS FOR A PARTICULAR PURPOSE AND NONINFRINGEMENT. IN NO EVENT SHALL THE
// AUTHORS OR COPYRIGHT HOLDERS BE LIABLE FOR ANY CLAIM, DAMAGES OR OTHER
// LIABILITY, WHETHER IN AN ACTION OF CONTRACT, TORT OR OTHERWISE, ARISING FROM,
// OUT OF OR IN CONNECTION WITH THE SOFTWARE OR THE USE OR OTHER DEALINGS IN THE
// SOFTWARE.
#pragma once

#include "mori/core/core.hpp"
#include "mori/ops/dispatch_combine/dispatch_combine.hpp"
#include "mori/shmem/shmem.hpp"

namespace mori {
namespace moe {

#define MAX_GPUS_PER_NODE 8

/* ---------------------------------------------------------------------------------------------- */
/*                                          BarrierKernel                                         */
/* ---------------------------------------------------------------------------------------------- */
template <typename T>
inline __device__ void CrossDeviceBarrierIntraNodeKernel(EpDispatchCombineArgs<T> args,
                                                         const uint64_t crossDeviceBarrierFlag) {
  int thdId = threadIdx.x;
  int laneId = threadIdx.x & (warpSize - 1);
  int globalThdId = blockIdx.x * blockDim.x + threadIdx.x;

  int warpNum = blockDim.x / warpSize;
  int globalWarpNum = gridDim.x * warpNum;

  if (laneId == 0) atomicAdd(args.combineGridBarrier, 1);

  if (globalThdId < args.config.worldSize) {
    // Set remote flag after all copies are done
    shmem::ShmemUint32WaitUntilEquals(args.combineGridBarrier, globalWarpNum);
    args.combineGridBarrier[0] = 0;
    core::AtomicStoreRelaxedSystem(
        args.crossDeviceBarrierMemObj->template GetAs<uint64_t*>(globalThdId) + args.config.rank,
        crossDeviceBarrierFlag);
  }

<<<<<<< HEAD
  if (globalThdId == 0) atomicAdd(args.crossDeviceBarrierFlag, 1);

  uint32_t* localBarrierPtr = args.crossDeviceBarrierMemObj->template GetAs<uint32_t*>();
=======
  uint64_t* localBarrierPtr = args.crossDeviceBarrierMemObj->template GetAs<uint64_t*>();
>>>>>>> 016369b0
  if (thdId < args.config.worldSize) {
    while (core::AtomicLoadRelaxedSystem(localBarrierPtr + thdId) != crossDeviceBarrierFlag) {
    }
  }
  __syncthreads();
}

/* ---------------------------------------------------------------------------------------------- */
/*                                    EpDispatchIntraNodeKernel                                   */
/* ---------------------------------------------------------------------------------------------- */
template <typename T>
__global__ void EpDispatchIntraNodeKernel(EpDispatchCombineArgs<T> args) {
  const EpDispatchCombineConfig& config = args.config;

  int thdId = threadIdx.x;
  int thdNum = blockDim.x;

  int laneId = threadIdx.x & (warpSize - 1);
  int warpId = thdId / warpSize;
  int warpNum = blockDim.x / warpSize;

  int globalWarpId = blockIdx.x * warpNum + warpId;
  int globalWarpNum = gridDim.x * warpNum;

  int myPe = config.rank;
  int npes = config.worldSize;

  size_t maxNumTokensToSend = config.MaxNumTokensToSend();

  if (args.tokenIndices && args.inpTokenBuf) {
    // Phase1: send token
    // Each warp compute token offset on destinition PE
    for (int i = globalWarpId; i < args.curRankNumToken * config.numExpertPerToken;
         i += globalWarpNum) {
      index_t srcTokId = i / config.numExpertPerToken;
      index_t destExpert = args.tokenIndices[i];
      index_t destPe = destExpert / config.numExpertPerRank;
      index_t destTokId = 0;

      // Deduplicate
      assert(config.numExpertPerToken < warpSize);
      int condition = 0;
      if (laneId < (i % config.numExpertPerToken)) {
        condition = destPe == (args.tokenIndices[srcTokId * config.numExpertPerToken + laneId] /
                               config.numExpertPerRank);
      }
      if (__any(condition)) {
        // Indicate that this token is already sent to the destination PE by setting an overflow
        // token index
        if (laneId == 0) args.dispDestTokIdMap[i] = config.worldSize * maxNumTokensToSend;
        continue;
      }

      if (laneId == 0) {
        // decide token id in dest pe
        destTokId = atomicAdd(args.dispTokOffsetMemObj->template GetAs<index_t*>(destPe), 1);
        atomicAdd(args.destPeTokenCounter + destPe, 1);
        args.dispDestTokIdMap[i] = destPe * maxNumTokensToSend + destTokId;

        // TODO: use a switch to control the writing of this buffer, should only turn on for testing
        args.dispTokIdToSrcTokIdMemObj->template GetAs<index_t*>(destPe)[destTokId] =
            myPe * config.maxNumInpTokenPerRank + srcTokId;
      }
      destTokId = __shfl(destTokId, 0);

      // Write weights and indices
      if (laneId < config.numExpertPerToken) {
        if (args.weightsBuf) {
          args.shmemDispatchOutWeightsMemObj->template GetAs<float*>(
              destPe)[destTokId * config.numExpertPerToken + laneId] =
              args.weightsBuf[srcTokId * config.numExpertPerToken + laneId];
        }
        args.shmemOutIndicesMemObj->template GetAs<index_t*>(
            destPe)[destTokId * config.numExpertPerToken + laneId] =
            args.tokenIndices[srcTokId * config.numExpertPerToken + laneId];
      }

      // Write scales
      if (args.scalesBuf && (config.scaleDim > 0) && (config.scaleTypeSize > 0)) {
        index_t destScaleOffset = destTokId * config.scaleDim * config.scaleTypeSize;
        index_t srcScaleOffset = srcTokId * config.scaleDim * config.scaleTypeSize;
        core::WarpCopy(
            args.shmemOutScalesMemObj->template GetAs<uint8_t*>(destPe) + destScaleOffset,
            args.scalesBuf + srcScaleOffset, config.scaleDim * config.scaleTypeSize);
      }

      index_t srcTokOffset = srcTokId * config.hiddenDim;
      index_t destTokOffset = destTokId * config.hiddenDim;
      core::WarpCopy(args.shmemDispatchOutTokMemObj->template GetAs<T*>(destPe) + destTokOffset,
                     args.inpTokenBuf + srcTokOffset, config.hiddenDim);
    }
  }
  if (laneId == 0) atomicAdd(args.dispatchGridBarrier, 1);

  // Send token num & token to expert mapping to other ranks
  if (globalWarpId == 0) {
    for (int destPe = laneId; destPe < npes; destPe += warpSize) {
      // Wait until all tokens are sent
      shmem::ShmemUint32WaitUntilEquals(args.dispatchGridBarrier, globalWarpNum);
      args.dispatchGridBarrier[0] = 0;

      // Add 1 so that when token number == 0, receiver side still know the signal is sent
      index_t numTokenSignal = core::AtomicLoadRelaxed(args.destPeTokenCounter + destPe) + 1;
      index_t* signal = args.recvTokenNumMemObj->template GetAs<index_t*>(destPe) + myPe;
      shmem::ShmemInt32WaitUntilEquals(signal, 0);
      core::AtomicStoreRelaxedSystem(signal, numTokenSignal);
    }
  }

  // Phase 2: recv token
  // Each warp wait until sender finished by waiting token number signal
  index_t* recvTokenNums = args.recvTokenNumMemObj->template GetAs<index_t*>();
  if (globalWarpId == 0) {
    for (int destPe = laneId; destPe < npes; destPe += warpSize) {
      index_t* signal = recvTokenNums + destPe;
      index_t recvTokenNum = shmem::ShmemInt32WaitUntilGreaterThan(signal, 0) - 1;
      core::AtomicStoreRelaxedSystem(signal, 0);
      atomicAdd(args.totalRecvTokenNum, recvTokenNum);

      // reset local counter
      args.destPeTokenCounter[destPe] = 0;
      // args.dispatchGridBarrier[destPe] = 0;
    }

    // reset counter
    if (laneId == 0) {
      args.dispTokOffsetMemObj->template GetAs<index_t*>()[0] = 0;
    }
  }
}

/* ---------------------------------------------------------------------------------------------- */
/*                                    EpCombineIntraNodeKernel                                    */
/* ---------------------------------------------------------------------------------------------- */
template <typename T>
__global__ void EpCombineIntraNodeKernel(EpDispatchCombineArgs<T> args) {
  const EpDispatchCombineConfig& config = args.config;
  int thdId = threadIdx.x;
  int thdNum = blockDim.x;

  int laneId = threadIdx.x & (warpSize - 1);
  int warpId = thdId / warpSize;
  int warpNum = blockDim.x / warpSize;

  int globalThdId = blockIdx.x * blockDim.x + threadIdx.x;
  int globalWarpId = blockIdx.x * warpNum + warpId;
  int globalWarpNum = gridDim.x * warpNum;
  int globalThdNum = gridDim.x * warpNum * warpSize;

  int myPe = config.rank;
  int npes = config.worldSize;

  const uint64_t crossDeviceBarrierFlag = args.crossDeviceBarrierFlag[0];
  size_t maxNumTokensToSend = config.MaxNumTokensToSend();
  // Copy input to shmem registered buffer so that other GPUs can access directly
  index_t totalRecvTokenNum = args.totalRecvTokenNum[0];
  if (args.config.useExternalInpBuffer) {
    for (int i = globalWarpId; i < totalRecvTokenNum; i += globalWarpNum) {
      core::WarpCopy(args.shmemCombineInpTokMemObj->template GetAs<T*>() + i * config.hiddenDim,
                     args.inpTokenBuf + i * config.hiddenDim, config.hiddenDim);
    }
  }

  if (args.weightsBuf) {
    for (int i = globalWarpId; i < totalRecvTokenNum; i += globalWarpNum) {
      core::WarpCopy(
          args.shmemInpWeightsMemObj->template GetAs<float*>() + i * config.numExpertPerToken,
          args.weightsBuf + i * config.numExpertPerToken, config.numExpertPerToken);
    }
  }

  // Make sure copy on all GPUs are finished
  CrossDeviceBarrierIntraNodeKernel(args, crossDeviceBarrierFlag);
  *args.totalRecvTokenNum = 0;
  if (args.curRankNumToken == 0) return;

  extern __shared__ char sharedMem[];
  T** srcPtrs = reinterpret_cast<T**>(sharedMem) + warpId * config.numExpertPerToken;
  float** srcWeightsPtr = reinterpret_cast<float**>(sharedMem) +
                          warpNum * config.numExpertPerToken + warpId * config.numExpertPerToken;

  index_t warpsPerToken = (globalWarpNum + args.curRankNumToken - 1) / args.curRankNumToken;
  index_t hiddenDimPerWarp = (config.hiddenDim + warpsPerToken - 1) / warpsPerToken;

  assert(config.numExpertPerToken < warpSize);
  for (int i = globalWarpId; i < (args.curRankNumToken * warpsPerToken); i += globalWarpNum) {
    index_t tokenId = i / warpsPerToken;
    index_t inTokenPartId = i % warpsPerToken;
    index_t hiddenDimOffset = inTokenPartId * hiddenDimPerWarp;
    index_t hiddenDimSize =
        std::max(0, std::min(config.hiddenDim - hiddenDimOffset, hiddenDimPerWarp));

    // Prepare data pointers on different GPUs
    for (int j = laneId; j < config.numExpertPerToken; j += warpSize) {
      index_t destTokId = args.dispDestTokIdMap[tokenId * config.numExpertPerToken + j];
      index_t destPe = destTokId / maxNumTokensToSend;

      if (destPe < config.worldSize) {
        index_t destLocalTokId = destTokId - destPe * maxNumTokensToSend;
        srcPtrs[j] = args.shmemCombineInpTokMemObj->template GetAs<T*>(destPe) +
                     destLocalTokId * config.hiddenDim + hiddenDimOffset;
        srcWeightsPtr[j] = args.shmemInpWeightsMemObj->template GetAs<float*>(destPe) +
                           destLocalTokId * config.numExpertPerToken;
      } else {
        srcPtrs[j] = nullptr;
        srcWeightsPtr[j] = nullptr;
      }
    }
    core::WarpAccum<T, 4>(args.shmemCombineOutTokMemObj->template GetAs<T*>() +
                              tokenId * config.hiddenDim + hiddenDimOffset,
                          srcPtrs, nullptr, config.numExpertPerToken, hiddenDimSize);

    if (args.weightsBuf && inTokenPartId == warpsPerToken - 1) {
      core::WarpAccum<float, 4>(args.shmemCombineOutWeightsMemObj->template GetAs<float*>() +
                                    tokenId * config.numExpertPerToken,
                                srcWeightsPtr, nullptr, config.numExpertPerToken,
                                config.numExpertPerToken);
    }
  }
}

}  // namespace moe
}  // namespace mori<|MERGE_RESOLUTION|>--- conflicted
+++ resolved
@@ -54,13 +54,9 @@
         crossDeviceBarrierFlag);
   }
 
-<<<<<<< HEAD
   if (globalThdId == 0) atomicAdd(args.crossDeviceBarrierFlag, 1);
 
   uint32_t* localBarrierPtr = args.crossDeviceBarrierMemObj->template GetAs<uint32_t*>();
-=======
-  uint64_t* localBarrierPtr = args.crossDeviceBarrierMemObj->template GetAs<uint64_t*>();
->>>>>>> 016369b0
   if (thdId < args.config.worldSize) {
     while (core::AtomicLoadRelaxedSystem(localBarrierPtr + thdId) != crossDeviceBarrierFlag) {
     }
