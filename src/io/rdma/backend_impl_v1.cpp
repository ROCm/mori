// Copyright © Advanced Micro Devices, Inc. All rights reserved.
//
// MIT License
//
// Permission is hereby granted, free of charge, to any person obtaining a copy
// of this software and associated documentation files (the "Software"), to deal
// in the Software without restriction, including without limitation the rights
// to use, copy, modify, merge, publish, distribute, sublicense, and/or sell
// copies of the Software, and to permit persons to whom the Software is
// furnished to do so, subject to the following conditions:
//
// The above copyright notice and this permission notice shall be included in all
// copies or substantial portions of the Software.
//
// THE SOFTWARE IS PROVIDED "AS IS", WITHOUT WARRANTY OF ANY KIND, EXPRESS OR
// IMPLIED, INCLUDING BUT NOT LIMITED TO THE WARRANTIES OF MERCHANTABILITY,
// FITNESS FOR A PARTICULAR PURPOSE AND NONINFRINGEMENT. IN NO EVENT SHALL THE
// AUTHORS OR COPYRIGHT HOLDERS BE LIABLE FOR ANY CLAIM, DAMAGES OR OTHER
// LIABILITY, WHETHER IN AN ACTION OF CONTRACT, TORT OR OTHERWISE, ARISING FROM,
// OUT OF OR IN CONNECTION WITH THE SOFTWARE OR THE USE OR OTHER DEALINGS IN THE
// SOFTWARE.
#include "src/io/rdma/backend_impl_v1.hpp"

#include <sys/epoll.h>

#include <algorithm>
#include <chrono>

#include "src/io/rdma/protocol.hpp"
namespace mori {
namespace io {

/* ---------------------------------------------------------------------------------------------- */
/*                                         Rdma Utilities                                         */
/* ---------------------------------------------------------------------------------------------- */
namespace {

struct RdmaOpStatusHandle {
  TransferStatus* status{nullptr};
  int expctedNumCqe{0};
  std::atomic<uint32_t> curNumCqe{0};
};

void RdmaNotifyTransfer(const EpPairVec& eps, TransferStatus* status, TransferUniqueId id) {
  for (int i = 0; i < eps.size(); i++) {
    const application::RdmaEndpoint& ep = eps[i].local;
    NotifMessage msg{id, i, static_cast<int>(eps.size())};

    struct ibv_sge sge {};
    sge.addr = reinterpret_cast<uintptr_t>(&msg);
    sge.length = sizeof(NotifMessage);
    sge.lkey = 0;

    struct ibv_send_wr wr {};
    wr.wr_id = id;
    wr.opcode = IBV_WR_SEND;
    wr.send_flags = IBV_SEND_INLINE | IBV_SEND_SIGNALED;
    wr.sg_list = &sge;
    wr.num_sge = 1;

    struct ibv_send_wr* bad_wr = nullptr;
    int ret = ibv_post_send(ep.ibvHandle.qp, &wr, &bad_wr);
    if (ret != 0) {
      status->SetCode(StatusCode::ERROR);
      status->SetMessage(strerror(errno));
      return;
    }
  }
}

void RdmaBatchReadWrite(const EpPairVec& eps, const application::RdmaMemoryRegion& local,
                        const SizeVec& localOffsets, const application::RdmaMemoryRegion& remote,
                        const SizeVec& remoteOffsets, const SizeVec& sizes, TransferStatus* status,
                        TransferUniqueId id, bool isRead) {
  assert(localOffsets.size() == remoteOffsets.size());
  assert(sizes.size() == remoteOffsets.size());
  size_t batchSize = sizes.size();
  if (batchSize == 0) {
    status->SetCode(StatusCode::SUCCESS);
    return;
  }

  size_t epNum = eps.size();
  size_t epBatchSize = (batchSize + epNum - 1) / epNum;

  RdmaOpStatusHandle* internalStatus = new RdmaOpStatusHandle();
  internalStatus->status = status;
  internalStatus->expctedNumCqe = std::min(batchSize, epNum);

  std::vector<struct ibv_sge> sges(batchSize, ibv_sge{});
  std::vector<struct ibv_send_wr> wrs(batchSize, ibv_send_wr{});
  for (int i = 0; i < epNum; i++) {
    int st = epBatchSize * i;
    int end = std::min(static_cast<size_t>(st) + epBatchSize, batchSize);
    int mBatchSize = end - st;
    if (mBatchSize == 0) break;

    for (int j = st; j < end; j++) {
      struct ibv_sge& sge = sges[j];
      sge.addr = reinterpret_cast<uint64_t>(local.addr) + localOffsets[j];
      sge.length = sizes[j];
      sge.lkey = local.lkey;

      struct ibv_send_wr& wr = wrs[j];
      wr.wr_id = (j < (end - 1)) ? 0 : reinterpret_cast<uint64_t>(internalStatus);
      wr.sg_list = &sge;
      wr.num_sge = 1;
      wr.opcode = isRead ? IBV_WR_RDMA_READ : IBV_WR_RDMA_WRITE;
      wr.send_flags = (j < (end - 1)) ? 0 : IBV_SEND_SIGNALED;
      wr.wr.rdma.remote_addr = reinterpret_cast<uint64_t>(remote.addr) + remoteOffsets[j];
      wr.wr.rdma.rkey = remote.rkey;
      wr.next = (j < (end - 1)) ? wrs.data() + j + 1 : nullptr;
    }

    int ret = ibv_post_send(eps[i].local.ibvHandle.qp, wrs.data() + st, nullptr);
    if (ret != 0) {
      status->SetCode(StatusCode::ERROR);
      status->SetMessage(strerror(errno));
      return;
    }
  }
}

void RdmaBatchRead(const EpPairVec& eps, const application::RdmaMemoryRegion& local,
                   const SizeVec& localOffsets, const application::RdmaMemoryRegion& remote,
                   const SizeVec& remoteOffsets, const SizeVec& sizes, TransferStatus* status,
                   TransferUniqueId id) {
  RdmaBatchReadWrite(eps, local, localOffsets, remote, remoteOffsets, sizes, status, id,
                     true /*isRead */);
}

void RdmaBatchWrite(const EpPairVec& eps, const application::RdmaMemoryRegion& local,
                    const SizeVec& localOffsets, const application::RdmaMemoryRegion& remote,
                    const SizeVec& remoteOffsets, const SizeVec& sizes, TransferStatus* status,
                    TransferUniqueId id) {
  RdmaBatchReadWrite(eps, local, localOffsets, remote, remoteOffsets, sizes, status, id,
                     false /*isRead */);
}

void RdmaRead(const EpPairVec& eps, const application::RdmaMemoryRegion& local, size_t localOffset,
              const application::RdmaMemoryRegion& remote, size_t remoteOffset, size_t size,
              TransferStatus* status, TransferUniqueId id) {
  RdmaBatchRead(eps, local, {localOffset}, remote, {remoteOffset}, {size}, status, id);
}

void RdmaWrite(const EpPairVec& eps, const application::RdmaMemoryRegion& local, size_t localOffset,
               const application::RdmaMemoryRegion& remote, size_t remoteOffset, size_t size,
               TransferStatus* status, TransferUniqueId id) {
  RdmaBatchWrite(eps, local, {localOffset}, remote, {remoteOffset}, {size}, status, id);
}

};  // namespace

/* ---------------------------------------------------------------------------------------------- */
/*                                           RdmaManager                                          */
/* ---------------------------------------------------------------------------------------------- */

RdmaManager::RdmaManager(application::RdmaContext* ctx) : ctx(ctx) {
  application::RdmaDeviceList devices = ctx->GetRdmaDeviceList();
  availDevices = GetActiveDevicePortList(devices);
  assert(availDevices.size() > 0);

  deviceCtxs.resize(availDevices.size(), nullptr);
  topo.reset(new application::TopoSystem());
}

std::vector<std::pair<int, int>> RdmaManager::Search(TopoKey key) {
  if (key.loc == MemoryLocationType::GPU) {
    std::string nicName = topo->MatchGpuAndNic(key.deviceId);
    assert(!nicName.empty());
    for (int i = 0; i < availDevices.size(); i++) {
      if (availDevices[i].first->Name() == nicName) {
        return {{i, 1}};
      }
    }
  } else {
    assert("topo searching for device other than GPU is not implemented yet");
  }
}

/* ----------------------------------- Local Memory Management ---------------------------------- */
std::optional<application::RdmaMemoryRegion> RdmaManager::GetLocalMemory(int devId,
                                                                         MemoryUniqueId id) {
  std::lock_guard<std::mutex> lock(mu);
  MemoryKey key{devId, id};
  if (mTable.find(key) == mTable.end()) return std::nullopt;
  return mTable[key];
}

application::RdmaMemoryRegion RdmaManager::RegisterLocalMemory(int devId, const MemoryDesc& desc) {
  std::lock_guard<std::mutex> lock(mu);
  MemoryKey key{devId, desc.id};
  application::RdmaDeviceContext* devCtx = GetOrCreateDeviceContext(devId);
  mTable[key] = devCtx->RegisterRdmaMemoryRegion(reinterpret_cast<void*>(desc.data), desc.size);
  return mTable[key];
}

void RdmaManager::DeregisterLocalMemory(int devId, const MemoryDesc& desc) {
  std::lock_guard<std::mutex> lock(mu);
  MemoryKey key{devId, desc.id};
  if (mTable.find(key) != mTable.end()) {
    deviceCtxs[devId]->DeregisterRdmaMemoryRegion(reinterpret_cast<void*>(desc.data));
    mTable.erase(key);
  }
}

/* ---------------------------------- Remote Memory Management ---------------------------------- */
std::optional<application::RdmaMemoryRegion> RdmaManager::GetRemoteMemory(EngineKey ekey,
                                                                          int remRdmaDevId,
                                                                          MemoryUniqueId id) {
  std::lock_guard<std::mutex> lock(mu);
  MemoryKey key{remRdmaDevId, id};
  RemoteEngineMeta& remote = remotes[ekey];
  if (remote.mTable.find(key) == remote.mTable.end()) {
    return std::nullopt;
  }
  return remote.mTable[key];
}

void RdmaManager::RegisterRemoteMemory(EngineKey ekey, int remRdmaDevId, MemoryUniqueId id,
                                       application::RdmaMemoryRegion mr) {
  std::lock_guard<std::mutex> lock(mu);
  MemoryKey key{remRdmaDevId, id};
  RemoteEngineMeta& remote = remotes[ekey];
  remote.mTable[key] = mr;
}

void RdmaManager::DeregisterRemoteMemory(EngineKey ekey, int remRdmaDevId, MemoryUniqueId id) {
  std::lock_guard<std::mutex> lock(mu);
  RemoteEngineMeta& remote = remotes[ekey];
  MemoryKey key{remRdmaDevId, id};
  if (remote.mTable.find(key) != remote.mTable.end()) {
    remote.mTable.erase(key);
  }
}

/* ------------------------------------- Endpoint Management ------------------------------------ */
int RdmaManager::CountEndpoint(EngineKey engine, TopoKeyPair key) {
  std::lock_guard<std::mutex> lock(mu);
  return remotes[engine].rTable[key].size();
}

EpPairVec RdmaManager::GetAllEndpoint(EngineKey engine, TopoKeyPair key) {
  std::lock_guard<std::mutex> lock(mu);
  return remotes[engine].rTable[key];
}

application::RdmaEndpointConfig RdmaManager::GetRdmaEndpointConfig(int portId) {
  application::RdmaEndpointConfig config;
  config.portId = portId;
  config.gidIdx = 3;
  config.maxMsgsNum = 8192;
  config.maxMsgSge = 1;
  config.maxCqeNum = 8192;
  config.alignment = 4096;
  config.withCompChannel = true;
  config.enableSrq = true;
  return config;
}

application::RdmaEndpoint RdmaManager::CreateEndpoint(int devId) {
  std::lock_guard<std::mutex> lock(mu);

  application::RdmaDeviceContext* devCtx = GetOrCreateDeviceContext(devId);

  application::RdmaEndpoint rdmaEp =
      devCtx->CreateRdmaEndpoint(GetRdmaEndpointConfig(availDevices[devId].second));
  SYSCALL_RETURN_ZERO(ibv_req_notify_cq(rdmaEp.ibvHandle.cq, 0));
  return rdmaEp;
}

void RdmaManager::ConnectEndpoint(EngineKey remoteKey, int devId, application::RdmaEndpoint local,
                                  int rdevId, application::RdmaEndpointHandle remote,
                                  TopoKeyPair topoKey, int weight) {
  std::lock_guard<std::mutex> lock(mu);
  deviceCtxs[devId]->ConnectEndpoint(local.handle, remote);
  RemoteEngineMeta& meta = remotes[remoteKey];
  EpPair ep{weight, devId, rdevId, remoteKey, local, remote};
  meta.rTable[topoKey].push_back(ep);
  epsMap.insert({ep.local.handle.qpn, ep});
}

std::optional<EpPair> RdmaManager::GetEpPairByQpn(uint32_t qpn) {
  std::lock_guard<std::mutex> lock(mu);
  if (epsMap.find(qpn) == epsMap.end()) return std::nullopt;
  return epsMap[qpn];
}

application::RdmaDeviceContext* RdmaManager::GetRdmaDeviceContext(int devId) {
  std::lock_guard<std::mutex> lock(mu);
  return deviceCtxs[devId];
}

application::RdmaDeviceContext* RdmaManager::GetOrCreateDeviceContext(int devId) {
  assert(devId < deviceCtxs.size());
  application::RdmaDeviceContext* devCtx = deviceCtxs[devId];
  if (devCtx == nullptr) {
    devCtx = availDevices[devId].first->CreateRdmaDeviceContext();
    deviceCtxs[devId] = devCtx;
  }
  return devCtx;
}

/* ---------------------------------------------------------------------------------------------- */
/*                                      Notification Manager                                      */
/* ---------------------------------------------------------------------------------------------- */
NotifManager::NotifManager(RdmaManager* rdmaMgr, const RdmaBackendConfig& cfg)
    : rdma(rdmaMgr), config(cfg) {}

NotifManager::~NotifManager() { Shutdown(); }

void NotifManager::RegisterEndpointByQpn(uint32_t qpn) {
  epoll_event ev;
  ev.events = EPOLLIN;
  ev.data.u32 = qpn;
  std::optional<EpPair> ep = rdma->GetEpPairByQpn(qpn);
  assert(ep.has_value() && ep->local.ibvHandle.compCh);
  SYSCALL_RETURN_ZERO(epoll_ctl(epfd, EPOLL_CTL_ADD, ep->local.ibvHandle.compCh->fd, &ev));
}

void NotifManager::RegisterDevice(int devId) {
  std::lock_guard<std::mutex> lock(mu);
  if (notifCtx.find(devId) != notifCtx.end()) return;

  application::RdmaDeviceContext* devCtx = rdma->GetRdmaDeviceContext(devId);
  assert(devCtx);

  void* buf;
  SYSCALL_RETURN_ZERO(
      posix_memalign(reinterpret_cast<void**>(&buf), PAGESIZE, maxNotifNum * sizeof(NotifMessage)));
  application::RdmaMemoryRegion mr =
      devCtx->RegisterRdmaMemoryRegion(buf, maxNotifNum * sizeof(NotifMessage));
  struct ibv_srq* srq = devCtx->GetIbvSrq();
  assert(srq);
  notifCtx.insert({devId, {srq, mr}});

  // Pre post notification receive wr
  // TODO: should use min(maxNotifNum, maxSrqWrNum)
  for (uint64_t i = 0; i < maxNotifNum; i++) {
<<<<<<< HEAD
    struct ibv_sge sge {};
    sge.addr = mr.addr + i * sizeof(NotifMessage);
    sge.length = sizeof(NotifMessage);
=======
    struct ibv_sge sge{};
    sge.addr = mr.addr + i * sizeof(TransferUniqueId);
    sge.length = sizeof(TransferUniqueId);
>>>>>>> 710bc62b
    sge.lkey = mr.lkey;

    struct ibv_recv_wr wr{};
    wr.wr_id = i;
    wr.sg_list = &sge;
    wr.num_sge = 1;

    struct ibv_recv_wr* bad = nullptr;
    SYSCALL_RETURN_ZERO(ibv_post_srq_recv(srq, &wr, &bad));
  };
}

void NotifManager::MainLoop() {
  int maxEvents = 128;
  epoll_event events[maxEvents];
  while (running.load()) {
    int nfds = epoll_wait(epfd, events, maxEvents, 0 /*ms*/);
    for (int i = 0; i < nfds; ++i) {
      uint32_t qpn = events[i].data.u32;

      std::optional<EpPair> ep = rdma->GetEpPairByQpn(qpn);
      struct ibv_comp_channel* ch = ep->local.ibvHandle.compCh;

      struct ibv_cq* cq = nullptr;
      void* evCtx = nullptr;
      if (ibv_get_cq_event(ch, &cq, &evCtx)) continue;
      ibv_ack_cq_events(cq, 1);
      ibv_req_notify_cq(cq, 0);

      // TODO: maybe take multiple cqes?
      struct ibv_wc wc{};
      while (ibv_poll_cq(cq, 1, &wc) > 0) {
        if (wc.opcode == IBV_WC_RECV) {
          std::lock_guard<std::mutex> lock(mu);
          int devId = ep->ldevId;

          assert(notifCtx.find(devId) != notifCtx.end());
          DeviceNotifContext& ctx = notifCtx[devId];

          // FIXME: this notif mechenism has bug when notif index is wrapped around
          uint64_t idx = wc.wr_id;
          NotifMessage msg = reinterpret_cast<NotifMessage*>(ctx.mr.addr)[idx];
          assert(msg.totalNum > 0);
          // printf("recv notif for transfer %d\n", tid);

          EngineKey ekey = ep->remoteEngineKey;
          if (notifPool[ekey].find(msg.id) == notifPool[ekey].end()) {
            notifPool[ekey][msg.id] = msg.totalNum;
          }
          notifPool[ekey][msg.id] -= 1;

          // replenish recv wr
          // TODO(ditian12): we should replenish recv wr faster, insufficient recv wr is met
          // frequently when transfer is very fast. Two way to solve this, 1. use srq_limit to
          // replenish in advance
<<<<<<< HEAD
          // 2. independant srq entry config (now reuse maxMsgNum)
          struct ibv_sge sge {};
          sge.addr = ctx.mr.addr + idx * sizeof(NotifMessage);
          sge.length = sizeof(NotifMessage);
=======
          // 2. independent srq entry config (now reuse maxMsgNum)
          struct ibv_sge sge{};
          sge.addr = ctx.mr.addr + idx * sizeof(TransferUniqueId);
          sge.length = sizeof(TransferUniqueId);
>>>>>>> 710bc62b
          sge.lkey = ctx.mr.lkey;

          struct ibv_recv_wr wr{};
          wr.wr_id = idx;
          wr.sg_list = &sge;
          wr.num_sge = 1;
          struct ibv_recv_wr* bad = nullptr;
          SYSCALL_RETURN_ZERO(ibv_post_srq_recv(ctx.srq, &wr, &bad));
        } else if (wc.opcode == IBV_WC_SEND) {
          uint64_t id = wc.wr_id;
        } else {
          RdmaOpStatusHandle* handle = reinterpret_cast<RdmaOpStatusHandle*>(wc.wr_id);
          uint32_t lastNumCqe = handle->curNumCqe.fetch_add(1);
          if (handle->status != nullptr) {
            if (wc.status == IBV_WC_SUCCESS) {
              if ((lastNumCqe + 1) == handle->expctedNumCqe) {
                handle->status->SetCode(StatusCode::SUCCESS);
                handle->status->SetMessage(ibv_wc_status_str(wc.status));
              }
            } else {
              handle->status->SetCode(StatusCode::ERROR);
              handle->status->SetMessage(ibv_wc_status_str(wc.status));
              // set satus to nullptr indicate that transfer failed
              handle->status = nullptr;
            }
          }
          if ((lastNumCqe + 1) == handle->expctedNumCqe) {
            free(handle);
          }
        }
      }
    }
  }
}

bool NotifManager::PopInboundTransferStatus(const EngineKey& remote, TransferUniqueId id,
                                            TransferStatus* status) {
  std::lock_guard<std::mutex> lock(mu);
  if (notifPool[remote].find(id) != notifPool[remote].end()) {
    if (notifPool[remote][id] == 0) {
      status->SetCode(StatusCode::SUCCESS);
      return true;
    }
  }
  return false;
}

void NotifManager::Start() {
  if (running.load()) return;
  epfd = epoll_create1(EPOLL_CLOEXEC);
  assert(epfd >= 0);
  running.store(true);
  thd = std::thread([this] { MainLoop(); });
}

void NotifManager::Shutdown() {
  running.store(false);
  if (thd.joinable()) thd.join();
}

/* ---------------------------------------------------------------------------------------------- */
/*                                      Control Plane Server                                      */
/* ---------------------------------------------------------------------------------------------- */
ControlPlaneServer::ControlPlaneServer(std::string host, int port, RdmaManager* rdmaMgr,
                                       NotifManager* notifMgr) {
  ctx.reset(new application::TCPContext(host, port));
  rdma = rdmaMgr;
  notif = notifMgr;
}

ControlPlaneServer::~ControlPlaneServer() { Shutdown(); }

void ControlPlaneServer::RegisterRemoteEngine(const EngineDesc& rdesc) {
  std::lock_guard<std::mutex> lock(mu);
  engines[rdesc.key] = rdesc;
}

void ControlPlaneServer::DeregisterRemoteEngine(const EngineDesc& rdesc) {
  std::lock_guard<std::mutex> lock(mu);
  engines.erase(rdesc.key);
}

void ControlPlaneServer::BuildRdmaConn(EngineKey ekey, TopoKeyPair topo) {
  application::TCPEndpointHandle tcph;
  {
    std::lock_guard<std::mutex> lock(mu);
    assert((engines.find(ekey) != engines.end()) && "register engine first");
    EngineDesc& rdesc = engines[ekey];
    tcph = ctx->Connect(rdesc.host, rdesc.port);
  }

  auto candidates = rdma->Search(topo.local);
  assert(!candidates.empty());
  auto [devId, weight] = candidates[0];

  application::RdmaEndpoint lep = rdma->CreateEndpoint(devId);

  Protocol p(tcph);
  p.WriteMessageRegEndpoint({ekey, topo, devId, lep.handle});
  MessageHeader hdr = p.ReadMessageHeader();
  assert(hdr.type == MessageType::RegEndpoint);
  MessageRegEndpoint msg = p.ReadMessageRegEndpoint(hdr.len);

  rdma->ConnectEndpoint(ekey, devId, lep, msg.devId, msg.eph, topo, weight);
  notif->RegisterEndpointByQpn(lep.handle.qpn);
  notif->RegisterDevice(devId);
  ctx->CloseEndpoint(tcph);
}

void ControlPlaneServer::RegisterMemory(const MemoryDesc& desc) {
  std::lock_guard<std::mutex> lock(mu);
  mems[desc.id] = desc;
}

void ControlPlaneServer::DeregisterMemory(const MemoryDesc& desc) {
  std::lock_guard<std::mutex> lock(mu);
  mems.erase(desc.id);
}

application::RdmaMemoryRegion ControlPlaneServer::AskRemoteMemoryRegion(EngineKey ekey, int rdevId,
                                                                        MemoryUniqueId id) {
  application::TCPEndpointHandle tcph;
  {
    std::lock_guard<std::mutex> lock(mu);
    assert((engines.find(ekey) != engines.end()) && "register engine first");
    EngineDesc& rdesc = engines[ekey];
    tcph = ctx->Connect(rdesc.host, rdesc.port);
  }

  Protocol p(tcph);
  p.WriteMessageAskMemoryRegion({ekey, rdevId, id, {}});
  MessageHeader hdr = p.ReadMessageHeader();
  assert(hdr.type == MessageType::AskMemoryRegion);
  MessageAskMemoryRegion msg = p.ReadMessageAskMemoryRegion(hdr.len);

  return msg.mr;
}

void ControlPlaneServer::AcceptRemoteEngineConn() {
  application::TCPEndpointHandleVec newEps = ctx->Accept();
  for (auto& ep : newEps) {
    epoll_event ev{};
    ev.events = EPOLLIN | EPOLLET;
    ev.data.fd = ep.fd;
    SYSCALL_RETURN_ZERO(epoll_ctl(epfd, EPOLL_CTL_ADD, ep.fd, &ev));
    eps.insert({ep.fd, ep});
  }
}

void ControlPlaneServer::HandleControlPlaneProtocol(int fd) {
  assert(eps.find(fd) != eps.end());
  application::TCPEndpointHandle tcph = eps[fd];

  Protocol p(tcph);
  MessageHeader hdr = p.ReadMessageHeader();

  switch (hdr.type) {
    case MessageType::RegEndpoint: {
      MessageRegEndpoint msg = p.ReadMessageRegEndpoint(hdr.len);
      auto candidates = rdma->Search(msg.topo.remote);
      assert(!candidates.empty());
      int rdevId = msg.devId;
      auto [devId, weight] = candidates[0];
      application::RdmaEndpoint lep = rdma->CreateEndpoint(devId);
      p.WriteMessageRegEndpoint(MessageRegEndpoint{msg.ekey, msg.topo, devId, lep.handle});
      rdma->ConnectEndpoint(msg.ekey, devId, lep, rdevId, msg.eph, msg.topo, weight);
      notif->RegisterEndpointByQpn(lep.handle.qpn);
      notif->RegisterDevice(devId);
      SYSCALL_RETURN_ZERO(epoll_ctl(epfd, EPOLL_CTL_DEL, fd, NULL));
      break;
    }
    case MessageType::AskMemoryRegion: {
      std::lock_guard<std::mutex> lock(mu);
      MessageAskMemoryRegion msg = p.ReadMessageAskMemoryRegion(hdr.len);
      if (mems.find(msg.id) != mems.end()) {
        MemoryDesc& desc = mems[msg.id];
        auto localMr = rdma->GetLocalMemory(msg.devId, msg.id);
        if (!localMr.has_value()) {
          localMr = rdma->RegisterLocalMemory(msg.devId, desc);
        }
        p.WriteMessageAskMemoryRegion({msg.ekey, msg.devId, msg.id, *localMr});
      } else {
        // TODO: we should add status code for NOT_FOUND
        p.WriteMessageAskMemoryRegion({msg.ekey, msg.devId, msg.id, {}});
      }
      break;
    }
    default:
      assert(false && "not implemented");
  }

  ctx->CloseEndpoint(tcph);
  eps.erase(fd);
}

void ControlPlaneServer::MainLoop() {
  int maxEvents = 128;
  epoll_event events[maxEvents];

  while (running.load()) {
    int nfds = epoll_wait(epfd, events, maxEvents, 5 /*ms*/);

    for (int i = 0; i < nfds; ++i) {
      int fd = events[i].data.fd;

      // Add new endpoints into epoll list
      if (fd == ctx->GetListenFd()) {
        AcceptRemoteEngineConn();
        continue;
      }

      HandleControlPlaneProtocol(fd);
    }
  }
}

void ControlPlaneServer::Start() {
  if (running.load()) return;

  // Create epoll fd
  epfd = epoll_create1(EPOLL_CLOEXEC);
  assert(epfd >= 0);

  // Add TCP listen fd
  epoll_event ev{};
  ev.events = EPOLLIN | EPOLLET;
  ctx->Listen();
  ev.data.fd = ctx->GetListenFd();
  SYSCALL_RETURN_ZERO(epoll_ctl(epfd, EPOLL_CTL_ADD, ctx->GetListenFd(), &ev));

  running.store(true);
  thd = std::thread([this] { MainLoop(); });
}

void ControlPlaneServer::Shutdown() {
  running.store(false);
  if (thd.joinable()) thd.join();
}

/* ---------------------------------------------------------------------------------------------- */
<<<<<<< HEAD
=======
/*                                         Rdma Utilities                                         */
/* ---------------------------------------------------------------------------------------------- */
namespace {

void RdmaNotifyTransfer(const application::RdmaEndpoint& ep, TransferStatus* status,
                        TransferUniqueId id) {
  struct ibv_sge sge{};
  sge.addr = reinterpret_cast<uintptr_t>(&id);
  sge.length = sizeof(TransferUniqueId);
  sge.lkey = 0;

  struct ibv_send_wr wr{};
  wr.wr_id = id;
  wr.opcode = IBV_WR_SEND;
  wr.send_flags = IBV_SEND_INLINE | IBV_SEND_SIGNALED;
  wr.sg_list = &sge;
  wr.num_sge = 1;

  struct ibv_send_wr* bad_wr = nullptr;
  int ret = ibv_post_send(ep.ibvHandle.qp, &wr, &bad_wr);
  if (ret != 0) {
    status->SetCode(StatusCode::ERROR);
    status->SetMessage(strerror(errno));
  }
}

void RdmaBatchReadWrite(const application::RdmaEndpoint& ep,
                        const application::RdmaMemoryRegion& local, const SizeVec& localOffsets,
                        const application::RdmaMemoryRegion& remote, const SizeVec& remoteOffsets,
                        const SizeVec& sizes, TransferStatus* status, TransferUniqueId id,
                        bool isRead) {
  assert(localOffsets.size() == remoteOffsets.size());
  assert(sizes.size() == remoteOffsets.size());
  size_t batchSize = sizes.size();
  if (batchSize == 0) {
    status->SetCode(StatusCode::SUCCESS);
    return;
  }

  std::vector<struct ibv_sge> sges(batchSize, ibv_sge{});
  std::vector<struct ibv_send_wr> wrs(batchSize, ibv_send_wr{});
  for (int i = 0; i < batchSize; i++) {
    struct ibv_sge& sge = sges[i];
    sge.addr = reinterpret_cast<uint64_t>(local.addr) + localOffsets[i];
    sge.length = sizes[i];
    sge.lkey = local.lkey;

    struct ibv_send_wr& wr = wrs[i];
    wr.wr_id = (i < (batchSize - 1)) ? 0 : reinterpret_cast<uint64_t>(status);
    wr.sg_list = &sge;
    wr.num_sge = 1;
    wr.opcode = isRead ? IBV_WR_RDMA_READ : IBV_WR_RDMA_WRITE;
    wr.send_flags = (i < (batchSize - 1)) ? 0 : IBV_SEND_SIGNALED;
    wr.wr.rdma.remote_addr = reinterpret_cast<uint64_t>(remote.addr) + remoteOffsets[i];
    wr.wr.rdma.rkey = remote.rkey;
    wr.next = (i < (batchSize - 1)) ? wrs.data() + i + 1 : nullptr;
  }

  int ret = ibv_post_send(ep.ibvHandle.qp, wrs.data(), nullptr);
  if (ret != 0) {
    status->SetCode(StatusCode::ERROR);
    status->SetMessage(strerror(errno));
  }
}

void RdmaBatchRead(const application::RdmaEndpoint& ep, const application::RdmaMemoryRegion& local,
                   const SizeVec& localOffsets, const application::RdmaMemoryRegion& remote,
                   const SizeVec& remoteOffsets, const SizeVec& sizes, TransferStatus* status,
                   TransferUniqueId id) {
  RdmaBatchReadWrite(ep, local, localOffsets, remote, remoteOffsets, sizes, status, id,
                     true /*isRead */);
}

void RdmaBatchWrite(const application::RdmaEndpoint& ep, const application::RdmaMemoryRegion& local,
                    const SizeVec& localOffsets, const application::RdmaMemoryRegion& remote,
                    const SizeVec& remoteOffsets, const SizeVec& sizes, TransferStatus* status,
                    TransferUniqueId id) {
  RdmaBatchReadWrite(ep, local, localOffsets, remote, remoteOffsets, sizes, status, id,
                     false /*isRead */);
}

void RdmaRead(const application::RdmaEndpoint& ep, const application::RdmaMemoryRegion& local,
              size_t localOffset, const application::RdmaMemoryRegion& remote, size_t remoteOffset,
              size_t size, TransferStatus* status, TransferUniqueId id) {
  RdmaBatchRead(ep, local, {localOffset}, remote, {remoteOffset}, {size}, status, id);
}

void RdmaWrite(const application::RdmaEndpoint& ep, const application::RdmaMemoryRegion& local,
               size_t localOffset, const application::RdmaMemoryRegion& remote, size_t remoteOffset,
               size_t size, TransferStatus* status, TransferUniqueId id) {
  RdmaBatchWrite(ep, local, {localOffset}, remote, {remoteOffset}, {size}, status, id);
}

};  // namespace

/* ---------------------------------------------------------------------------------------------- */
>>>>>>> 710bc62b
/*                                       RdmaBackendSession                                       */
/* ---------------------------------------------------------------------------------------------- */
RdmaBackendSession::RdmaBackendSession(const application::RdmaMemoryRegion& l,
                                       const application::RdmaMemoryRegion& r, const EpPairVec& e)
    : local(l), remote(r), eps(e) {}

void RdmaBackendSession::Read(size_t localOffset, size_t remoteOffset, size_t size,
                              TransferStatus* status, TransferUniqueId id) {
  RdmaRead(eps, local, localOffset, remote, remoteOffset, size, status, id);
  RdmaNotifyTransfer(eps, status, id);
}

void RdmaBackendSession::Write(size_t localOffset, size_t remoteOffset, size_t size,
                               TransferStatus* status, TransferUniqueId id) {
  RdmaWrite(eps, local, localOffset, remote, remoteOffset, size, status, id);
  RdmaNotifyTransfer(eps, status, id);
}

void RdmaBackendSession::BatchRead(const SizeVec& localOffsets, const SizeVec& remoteOffsets,
                                   const SizeVec& sizes, TransferStatus* status,
                                   TransferUniqueId id) {
  RdmaBatchRead(eps, local, localOffsets, remote, remoteOffsets, sizes, status, id);
  RdmaNotifyTransfer(eps, status, id);
}

bool RdmaBackendSession::Alive() const { return true; }

/* ---------------------------------------------------------------------------------------------- */
/*                                           RdmaBackend                                          */
/* ---------------------------------------------------------------------------------------------- */

RdmaBackend::RdmaBackend(EngineKey key, const IOEngineConfig& engConfig,
                         const RdmaBackendConfig& beConfig)
    : config(beConfig) {
  application::RdmaContext* ctx =
      new application::RdmaContext(application::RdmaBackendType::IBVerbs);
  rdma.reset(new mori::io::RdmaManager(ctx));

  notif.reset(new NotifManager(rdma.get(), beConfig));
  notif->Start();

  server.reset(new ControlPlaneServer(engConfig.host, engConfig.port, rdma.get(), notif.get()));
  server->Start();
}

RdmaBackend::~RdmaBackend() {
  notif->Shutdown();
  server->Shutdown();
}

void RdmaBackend::RegisterRemoteEngine(const EngineDesc& rdesc) {
  server->RegisterRemoteEngine(rdesc);
}

void RdmaBackend::DeregisterRemoteEngine(const EngineDesc& rdesc) {
  server->DeregisterRemoteEngine(rdesc);
}

void RdmaBackend::RegisterMemory(const MemoryDesc& desc) { server->RegisterMemory(desc); }

void RdmaBackend::DeregisterMemory(const MemoryDesc& desc) { server->DeregisterMemory(desc); }

void RdmaBackend::Read(const MemoryDesc& localDest, size_t localOffset, const MemoryDesc& remoteSrc,
                       size_t remoteOffset, size_t size, TransferStatus* status,
                       TransferUniqueId id) {
  RdmaBackendSession sess;
  CreateSession(localDest, remoteSrc, sess);
  return sess.Read(localOffset, remoteOffset, size, status, id);
}

void RdmaBackend::Write(const MemoryDesc& localSrc, size_t localOffset,
                        const MemoryDesc& remoteDest, size_t remoteOffset, size_t size,
                        TransferStatus* status, TransferUniqueId id) {
  RdmaBackendSession sess;
  CreateSession(localSrc, remoteDest, sess);
  return sess.Write(localOffset, remoteOffset, size, status, id);
}

void RdmaBackend::BatchRead(const MemoryDesc& localDest, const SizeVec& localOffsets,
                            const MemoryDesc& remoteSrc, const SizeVec& remoteOffsets,
                            const SizeVec& sizes, TransferStatus* status, TransferUniqueId id) {
  assert(localOffsets.size() == remoteOffsets.size());
  assert(sizes.size() == remoteOffsets.size());
  size_t batchSize = sizes.size();
  if (batchSize == 0) {
    status->SetCode(StatusCode::SUCCESS);
    return;
  }

  RdmaBackendSession sess;
  CreateSession(localDest, remoteSrc, sess);
  return sess.BatchRead(localOffsets, remoteOffsets, sizes, status, id);
}

BackendSession* RdmaBackend::CreateSession(const MemoryDesc& local, const MemoryDesc& remote) {
  RdmaBackendSession* sess = new RdmaBackendSession();
  CreateSession(local, remote, *sess);
  sessions.emplace_back(sess);
  return sess;
}

void RdmaBackend::CreateSession(const MemoryDesc& local, const MemoryDesc& remote,
                                RdmaBackendSession& sess) {
  TopoKey localKey{local.deviceId, local.loc};
  TopoKey remoteKey{remote.deviceId, remote.loc};
  TopoKeyPair kp{localKey, remoteKey};

  EngineKey ekey = remote.engineKey;

  // Create a pair of endpoint if none
  int epNum = rdma->CountEndpoint(ekey, kp);
  for (int i = 0; i < (config.qpPerTransfer - epNum); i++) {
    server->BuildRdmaConn(ekey, kp);
  }
  EpPairVec eps = rdma->GetAllEndpoint(ekey, kp);
  assert(!eps.empty());

  EpPairVec epSet = {eps.begin(), eps.begin() + config.qpPerTransfer};

  // TODO: we assume all eps is on same device and has same ldevId/rdevId
  EpPair ep = epSet[0];
  auto localMr = rdma->GetLocalMemory(ep.ldevId, local.id);
  if (!localMr.has_value()) {
    localMr = rdma->RegisterLocalMemory(ep.ldevId, local);
  }

  auto remoteMr = rdma->GetRemoteMemory(ekey, ep.rdevId, remote.id);
  if (!remoteMr.has_value()) {
    remoteMr = server->AskRemoteMemoryRegion(ekey, ep.rdevId, remote.id);
    // TODO: protocol should return status code
    // Currently we check member equality to ensure correct memory region
    assert(remoteMr->length == remote.size);
    rdma->RegisterRemoteMemory(ekey, ep.rdevId, remote.id, remoteMr.value());
  }

  sess = RdmaBackendSession(localMr.value(), remoteMr.value(), epSet);
}

bool RdmaBackend::PopInboundTransferStatus(EngineKey remote, TransferUniqueId id,
                                           TransferStatus* status) {
  return notif->PopInboundTransferStatus(remote, id, status);
}

}  // namespace io
}  // namespace mori<|MERGE_RESOLUTION|>--- conflicted
+++ resolved
@@ -37,7 +37,7 @@
 
 struct RdmaOpStatusHandle {
   TransferStatus* status{nullptr};
-  int expctedNumCqe{0};
+  int expectedNumCqe{0};
   std::atomic<uint32_t> curNumCqe{0};
 };
 
@@ -46,12 +46,12 @@
     const application::RdmaEndpoint& ep = eps[i].local;
     NotifMessage msg{id, i, static_cast<int>(eps.size())};
 
-    struct ibv_sge sge {};
+    struct ibv_sge sge{};
     sge.addr = reinterpret_cast<uintptr_t>(&msg);
     sge.length = sizeof(NotifMessage);
     sge.lkey = 0;
 
-    struct ibv_send_wr wr {};
+    struct ibv_send_wr wr{};
     wr.wr_id = id;
     wr.opcode = IBV_WR_SEND;
     wr.send_flags = IBV_SEND_INLINE | IBV_SEND_SIGNALED;
@@ -85,7 +85,7 @@
 
   RdmaOpStatusHandle* internalStatus = new RdmaOpStatusHandle();
   internalStatus->status = status;
-  internalStatus->expctedNumCqe = std::min(batchSize, epNum);
+  internalStatus->expectedNumCqe = std::min(batchSize, epNum);
 
   std::vector<struct ibv_sge> sges(batchSize, ibv_sge{});
   std::vector<struct ibv_send_wr> wrs(batchSize, ibv_send_wr{});
@@ -337,15 +337,9 @@
   // Pre post notification receive wr
   // TODO: should use min(maxNotifNum, maxSrqWrNum)
   for (uint64_t i = 0; i < maxNotifNum; i++) {
-<<<<<<< HEAD
-    struct ibv_sge sge {};
+    struct ibv_sge sge{};
     sge.addr = mr.addr + i * sizeof(NotifMessage);
     sge.length = sizeof(NotifMessage);
-=======
-    struct ibv_sge sge{};
-    sge.addr = mr.addr + i * sizeof(TransferUniqueId);
-    sge.length = sizeof(TransferUniqueId);
->>>>>>> 710bc62b
     sge.lkey = mr.lkey;
 
     struct ibv_recv_wr wr{};
@@ -401,17 +395,10 @@
           // TODO(ditian12): we should replenish recv wr faster, insufficient recv wr is met
           // frequently when transfer is very fast. Two way to solve this, 1. use srq_limit to
           // replenish in advance
-<<<<<<< HEAD
-          // 2. independant srq entry config (now reuse maxMsgNum)
-          struct ibv_sge sge {};
+          // 2. independent srq entry config (now reuse maxMsgNum)
+          struct ibv_sge sge{};
           sge.addr = ctx.mr.addr + idx * sizeof(NotifMessage);
           sge.length = sizeof(NotifMessage);
-=======
-          // 2. independent srq entry config (now reuse maxMsgNum)
-          struct ibv_sge sge{};
-          sge.addr = ctx.mr.addr + idx * sizeof(TransferUniqueId);
-          sge.length = sizeof(TransferUniqueId);
->>>>>>> 710bc62b
           sge.lkey = ctx.mr.lkey;
 
           struct ibv_recv_wr wr{};
@@ -427,18 +414,18 @@
           uint32_t lastNumCqe = handle->curNumCqe.fetch_add(1);
           if (handle->status != nullptr) {
             if (wc.status == IBV_WC_SUCCESS) {
-              if ((lastNumCqe + 1) == handle->expctedNumCqe) {
+              if ((lastNumCqe + 1) == handle->expectedNumCqe) {
                 handle->status->SetCode(StatusCode::SUCCESS);
                 handle->status->SetMessage(ibv_wc_status_str(wc.status));
               }
             } else {
               handle->status->SetCode(StatusCode::ERROR);
               handle->status->SetMessage(ibv_wc_status_str(wc.status));
-              // set satus to nullptr indicate that transfer failed
+              // set status to nullptr indicate that transfer failed
               handle->status = nullptr;
             }
           }
-          if ((lastNumCqe + 1) == handle->expctedNumCqe) {
+          if ((lastNumCqe + 1) == handle->expectedNumCqe) {
             free(handle);
           }
         }
@@ -652,105 +639,6 @@
 }
 
 /* ---------------------------------------------------------------------------------------------- */
-<<<<<<< HEAD
-=======
-/*                                         Rdma Utilities                                         */
-/* ---------------------------------------------------------------------------------------------- */
-namespace {
-
-void RdmaNotifyTransfer(const application::RdmaEndpoint& ep, TransferStatus* status,
-                        TransferUniqueId id) {
-  struct ibv_sge sge{};
-  sge.addr = reinterpret_cast<uintptr_t>(&id);
-  sge.length = sizeof(TransferUniqueId);
-  sge.lkey = 0;
-
-  struct ibv_send_wr wr{};
-  wr.wr_id = id;
-  wr.opcode = IBV_WR_SEND;
-  wr.send_flags = IBV_SEND_INLINE | IBV_SEND_SIGNALED;
-  wr.sg_list = &sge;
-  wr.num_sge = 1;
-
-  struct ibv_send_wr* bad_wr = nullptr;
-  int ret = ibv_post_send(ep.ibvHandle.qp, &wr, &bad_wr);
-  if (ret != 0) {
-    status->SetCode(StatusCode::ERROR);
-    status->SetMessage(strerror(errno));
-  }
-}
-
-void RdmaBatchReadWrite(const application::RdmaEndpoint& ep,
-                        const application::RdmaMemoryRegion& local, const SizeVec& localOffsets,
-                        const application::RdmaMemoryRegion& remote, const SizeVec& remoteOffsets,
-                        const SizeVec& sizes, TransferStatus* status, TransferUniqueId id,
-                        bool isRead) {
-  assert(localOffsets.size() == remoteOffsets.size());
-  assert(sizes.size() == remoteOffsets.size());
-  size_t batchSize = sizes.size();
-  if (batchSize == 0) {
-    status->SetCode(StatusCode::SUCCESS);
-    return;
-  }
-
-  std::vector<struct ibv_sge> sges(batchSize, ibv_sge{});
-  std::vector<struct ibv_send_wr> wrs(batchSize, ibv_send_wr{});
-  for (int i = 0; i < batchSize; i++) {
-    struct ibv_sge& sge = sges[i];
-    sge.addr = reinterpret_cast<uint64_t>(local.addr) + localOffsets[i];
-    sge.length = sizes[i];
-    sge.lkey = local.lkey;
-
-    struct ibv_send_wr& wr = wrs[i];
-    wr.wr_id = (i < (batchSize - 1)) ? 0 : reinterpret_cast<uint64_t>(status);
-    wr.sg_list = &sge;
-    wr.num_sge = 1;
-    wr.opcode = isRead ? IBV_WR_RDMA_READ : IBV_WR_RDMA_WRITE;
-    wr.send_flags = (i < (batchSize - 1)) ? 0 : IBV_SEND_SIGNALED;
-    wr.wr.rdma.remote_addr = reinterpret_cast<uint64_t>(remote.addr) + remoteOffsets[i];
-    wr.wr.rdma.rkey = remote.rkey;
-    wr.next = (i < (batchSize - 1)) ? wrs.data() + i + 1 : nullptr;
-  }
-
-  int ret = ibv_post_send(ep.ibvHandle.qp, wrs.data(), nullptr);
-  if (ret != 0) {
-    status->SetCode(StatusCode::ERROR);
-    status->SetMessage(strerror(errno));
-  }
-}
-
-void RdmaBatchRead(const application::RdmaEndpoint& ep, const application::RdmaMemoryRegion& local,
-                   const SizeVec& localOffsets, const application::RdmaMemoryRegion& remote,
-                   const SizeVec& remoteOffsets, const SizeVec& sizes, TransferStatus* status,
-                   TransferUniqueId id) {
-  RdmaBatchReadWrite(ep, local, localOffsets, remote, remoteOffsets, sizes, status, id,
-                     true /*isRead */);
-}
-
-void RdmaBatchWrite(const application::RdmaEndpoint& ep, const application::RdmaMemoryRegion& local,
-                    const SizeVec& localOffsets, const application::RdmaMemoryRegion& remote,
-                    const SizeVec& remoteOffsets, const SizeVec& sizes, TransferStatus* status,
-                    TransferUniqueId id) {
-  RdmaBatchReadWrite(ep, local, localOffsets, remote, remoteOffsets, sizes, status, id,
-                     false /*isRead */);
-}
-
-void RdmaRead(const application::RdmaEndpoint& ep, const application::RdmaMemoryRegion& local,
-              size_t localOffset, const application::RdmaMemoryRegion& remote, size_t remoteOffset,
-              size_t size, TransferStatus* status, TransferUniqueId id) {
-  RdmaBatchRead(ep, local, {localOffset}, remote, {remoteOffset}, {size}, status, id);
-}
-
-void RdmaWrite(const application::RdmaEndpoint& ep, const application::RdmaMemoryRegion& local,
-               size_t localOffset, const application::RdmaMemoryRegion& remote, size_t remoteOffset,
-               size_t size, TransferStatus* status, TransferUniqueId id) {
-  RdmaBatchWrite(ep, local, {localOffset}, remote, {remoteOffset}, {size}, status, id);
-}
-
-};  // namespace
-
-/* ---------------------------------------------------------------------------------------------- */
->>>>>>> 710bc62b
 /*                                       RdmaBackendSession                                       */
 /* ---------------------------------------------------------------------------------------------- */
 RdmaBackendSession::RdmaBackendSession(const application::RdmaMemoryRegion& l,
