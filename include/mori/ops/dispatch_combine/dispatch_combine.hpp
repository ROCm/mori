--- conflicted
+++ resolved
@@ -11,6 +11,8 @@
   IntraNode = 0,
   InterNode = 1,
 };
+
+using index_t = int32_t;
 
 struct EpDispatchCombineConfig {
   int rank{0};
@@ -47,7 +49,7 @@
   EpDispatchCombineHandle(EpDispatchCombineConfig config);
   ~EpDispatchCombineHandle();
 
-  void PrepareInference(T* input, T* output, float* weights, uint32_t* tokenIndicies,
+  void PrepareInference(T* input, T* output, float* weights, index_t* tokenIndicies,
                         size_t numToken) {
     this->inpTokenBuf = input;
     this->outTokenBuf = output;
@@ -57,7 +59,7 @@
   }
 
   void PrepareInference(T* input, T* output, float* weights, uint8_t* scales,
-                        uint32_t* tokenIndicies, size_t numToken) {
+                        index_t* tokenIndicies, size_t numToken) {
     this->inpTokenBuf = input;
     this->outTokenBuf = output;
     this->weightsBuf = weights;
@@ -98,7 +100,7 @@
   // Config
   EpDispatchCombineConfig config;
   // Routed expert indices for tokens
-  uint32_t* tokenIndicies{nullptr};
+  index_t* tokenIndicies{nullptr};
 
   // Kernel input/output buffer
   T* inpTokenBuf{nullptr};
@@ -110,17 +112,12 @@
   mori::application::SymmMemObjPtr shmemInpTokMemObj;
   mori::application::SymmMemObjPtr shmemOutTokMemObj;
 
-  // Registered buffer used for weights and indicies
-<<<<<<< HEAD
+  // Registered buffer used for weights, indicies and scales
   mori::application::SymmMemObjPtr shmemInpWeightsMemObj;
   mori::application::SymmMemObjPtr shmemOutWeightsMemObj;
+  mori::application::SymmMemObjPtr shmemScalesMemObj;
   mori::application::SymmMemObjPtr shmemInpIndiciesMemObj;
   mori::application::SymmMemObjPtr shmemOutIndiciesMemObj;
-=======
-  mori::application::SymmMemObjPtr shmemWeightsMemObj;
-  mori::application::SymmMemObjPtr shmemScalesMemObj;
-  mori::application::SymmMemObjPtr shmemIndiciesMemObj;
->>>>>>> 218784c7
 
   // Record number of tokens that will be received from other PE
   mori::application::SymmMemObjPtr recvTokenNumMemObj;
@@ -132,15 +129,15 @@
 
   // Map dispatch input token index to staging buffer index, saved at dispatch send phase and used
   // at combine recv phase
-  uint32_t* dispSenderIdxMap{nullptr};
+  index_t* dispSenderIdxMap{nullptr};
   // Map dispatch staging buffer index to output buffer index, saved at dispatch recv phase and used
   // at combine send phase
-  uint32_t* dispReceiverIdxMap{nullptr};
+  index_t* dispReceiverIdxMap{nullptr};
 
   // Count the number of tokens sent to destination pe
-  uint32_t* destPeTokenCounter{nullptr};
+  index_t* destPeTokenCounter{nullptr};
   // Count the number of tokens sent to local pe
-  uint32_t* localPeTokenCounter{nullptr};
+  index_t* localPeTokenCounter{nullptr};
 
   // Lock for guarding shmem ops
   uint32_t* lock{nullptr};
@@ -148,8 +145,8 @@
   // Intra-node kernel parameters
   mori::application::SymmMemObjPtr dispTokOffsetMemObj;
   mori::application::SymmMemObjPtr dispTokIdToSrcTokIdMemObj;
-  uint32_t* dispDestTokIdMap{nullptr};
-  size_t* totalRecvTokenNum{nullptr};
+  index_t* dispDestTokIdMap{nullptr};
+  index_t* totalRecvTokenNum{nullptr};
   mori::application::SymmMemObjPtr crossDeviceBarrierMemObj;
   uint32_t crossDeviceBarrierFlag{1};
 };
@@ -158,36 +155,31 @@
 struct EpDispatchCombineArgs {
   EpDispatchCombineConfig config;
   size_t curRankNumToken{0};
-  uint32_t* tokenIndicies{nullptr};
+  index_t* tokenIndicies{nullptr};
   T* inpTokenBuf{nullptr};
   T* outTokenBuf{nullptr};
   float* weightsBuf{nullptr};
   uint8_t* scalesBuf{nullptr};
   mori::application::SymmMemObjPtr shmemInpTokMemObj;
   mori::application::SymmMemObjPtr shmemOutTokMemObj;
-<<<<<<< HEAD
   mori::application::SymmMemObjPtr shmemInpWeightsMemObj;
   mori::application::SymmMemObjPtr shmemOutWeightsMemObj;
+  mori::application::SymmMemObjPtr shmemScalesMemObj;
   mori::application::SymmMemObjPtr shmemInpIndiciesMemObj;
   mori::application::SymmMemObjPtr shmemOutIndiciesMemObj;
-=======
-  mori::application::SymmMemObjPtr shmemWeightsMemObj;
-  mori::application::SymmMemObjPtr shmemScalesMemObj;
-  mori::application::SymmMemObjPtr shmemIndiciesMemObj;
->>>>>>> 218784c7
   mori::application::SymmMemObjPtr recvTokenNumMemObj;
   mori::application::SymmMemObjPtr sendTokenNumMemObj;
   uint32_t* dispatchGridBarrier{nullptr};
   uint32_t* combineGridBarrier{nullptr};
-  uint32_t* destPeTokenCounter{nullptr};
-  uint32_t* localPeTokenCounter{nullptr};
+  index_t* destPeTokenCounter{nullptr};
+  index_t* localPeTokenCounter{nullptr};
   uint32_t* lock{nullptr};
-  uint32_t* dispReceiverIdxMap{nullptr};
-  uint32_t* dispSenderIdxMap{nullptr};
+  index_t* dispReceiverIdxMap{nullptr};
+  index_t* dispSenderIdxMap{nullptr};
   mori::application::SymmMemObjPtr dispTokOffsetMemObj;
   mori::application::SymmMemObjPtr dispTokIdToSrcTokIdMemObj;
-  uint32_t* dispDestTokIdMap{nullptr};
-  size_t* totalRecvTokenNum{nullptr};
+  index_t* dispDestTokIdMap{nullptr};
+  index_t* totalRecvTokenNum{nullptr};
   mori::application::SymmMemObjPtr crossDeviceBarrierMemObj;
   uint32_t crossDeviceBarrierFlag{1};
 };
@@ -201,7 +193,7 @@
   args.inpTokenBuf = handle.inpTokenBuf;
   args.outTokenBuf = handle.outTokenBuf;
   args.weightsBuf = handle.weightsBuf;
-<<<<<<< HEAD
+  args.scalesBuf = handle.scalesBuf;
   args.destPeTokenCounter = handle.destPeTokenCounter;
   args.localPeTokenCounter = handle.localPeTokenCounter;
   args.lock = handle.lock;
@@ -209,18 +201,9 @@
   args.shmemOutTokMemObj = handle.shmemOutTokMemObj;
   args.shmemInpWeightsMemObj = handle.shmemInpWeightsMemObj;
   args.shmemOutWeightsMemObj = handle.shmemOutWeightsMemObj;
+  args.shmemScalesMemObj = handle.shmemScalesMemObj;
   args.shmemInpIndiciesMemObj = handle.shmemInpIndiciesMemObj;
   args.shmemOutIndiciesMemObj = handle.shmemOutIndiciesMemObj;
-=======
-  args.scalesBuf = handle.scalesBuf;
-  args.peTokenOffset = handle.peTokenOffset;
-  args.exptTokenOffset = handle.exptTokenOffset;
-  args.shmemInpTokMemObj = handle.shmemInpTokMemObj;
-  args.shmemOutTokMemObj = handle.shmemOutTokMemObj;
-  args.shmemWeightsMemObj = handle.shmemWeightsMemObj;
-  args.shmemScalesMemObj = handle.shmemScalesMemObj;
-  args.shmemIndiciesMemObj = handle.shmemIndiciesMemObj;
->>>>>>> 218784c7
   args.recvTokenNumMemObj = handle.recvTokenNumMemObj;
   args.sendTokenNumMemObj = handle.sendTokenNumMemObj;
   args.dispatchGridBarrier = handle.dispatchGridBarrier;
