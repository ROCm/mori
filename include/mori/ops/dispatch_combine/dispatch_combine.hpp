--- conflicted
+++ resolved
@@ -219,8 +219,7 @@
   index_t* dispDestTokIdMap{nullptr};
   index_t* totalRecvTokenNum{nullptr};
   mori::application::SymmMemObjPtr crossDeviceBarrierMemObj;
-<<<<<<< HEAD
-  uint32_t crossDeviceBarrierFlag{1};
+  uint32_t* crossDeviceBarrierFlag{nullptr};
 
   // Inter-node v1 kernel parameters
   // Signal the completion of inter-node token transfer
@@ -237,9 +236,6 @@
   index_t* interNodeDispDestTokIdMap{nullptr};
   index_t* interNodeChunkFlagCombine{nullptr};
   index_t* interNodeDispSendMap{nullptr};
-=======
-  uint32_t* crossDeviceBarrierFlag{nullptr};
->>>>>>> 12c723e2
 };
 
 template <typename T>
@@ -278,8 +274,7 @@
   index_t* dispDestTokIdMap{nullptr};
   index_t* totalRecvTokenNum{nullptr};
   mori::application::SymmMemObjPtr crossDeviceBarrierMemObj;
-<<<<<<< HEAD
-  uint32_t crossDeviceBarrierFlag{1};
+  uint32_t* crossDeviceBarrierFlag{nullptr};
   mori::application::SymmMemObjPtr interNodeChunkFlagMemObj;
   index_t* destNodeTokenCounter{nullptr};
   mori::application::SymmMemObjPtr nodeRecvTokenNumMemObj;
@@ -288,9 +283,6 @@
   index_t* interNodeDispDestTokIdMap{nullptr};
   index_t* interNodeChunkFlagCombine{nullptr};
   index_t* interNodeDispSendMap{nullptr};
-=======
-  uint32_t* crossDeviceBarrierFlag{nullptr};
->>>>>>> 12c723e2
 };
 
 using EpDispatchCombineArgsVariant =
