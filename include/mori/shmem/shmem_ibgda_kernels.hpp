#pragma once

#include <assert.h>
#include <mpi.h>

#include "mori/application/application.hpp"
#include "mori/core/core.hpp"
#include "mori/shmem/shmem_api.hpp"
#include "src/shmem/internal.hpp"

namespace mori {
namespace shmem {

/* ---------------------------------------------------------------------------------------------- */
/*                                         Synchronization                                        */
/* ---------------------------------------------------------------------------------------------- */
inline __device__ void ShmemQuietThreadKernelImpl(int pe) {
  GpuStates* globalGpuStates = GetGlobalGpuStatesPtr();
  application::RdmaEndpoint* ep = globalGpuStates->rdmaEndpoints;
  int rank = globalGpuStates->rank;
  application::CompletionQueueHandle& cq = ep[pe].cqHandle;
  application::WorkQueueHandle& wq = ep[pe].wqHandle;
  core::ProviderType prvdType = ep[pe].GetProviderType();

  constexpr size_t BROADCAST_SIZE = 1024 / warpSize;
  __shared__ uint64_t wqe_broadcast[BROADCAST_SIZE];
  uint8_t warp_id = core::FlatBlockThreadId() / warpSize;
  wqe_broadcast[warp_id] = 0;

  uint64_t activemask = core::GetActiveLaneMask();
  uint8_t num_active_lanes = core::GetActiveLaneCount(activemask);
  uint8_t my_logical_lane_id = core::GetActiveLaneNum(activemask);
  bool is_leader{my_logical_lane_id == 0};
  const uint64_t leader_phys_lane_id = core::GetFirstActiveLaneID(activemask);

  while (true) {
    bool done{false};
    uint32_t quiet_amount{0};
    uint32_t warp_cq_consumer{0};
    while (!done) {
      uint32_t active =
          __hip_atomic_load(&cq.activeIdx, __ATOMIC_RELAXED, __HIP_MEMORY_SCOPE_AGENT);      
      uint32_t posted =
          __hip_atomic_load(&cq.needConsIdx, __ATOMIC_RELAXED, __HIP_MEMORY_SCOPE_AGENT);
      uint32_t completed =
          __hip_atomic_load(&cq.consIdx, __ATOMIC_RELAXED, __HIP_MEMORY_SCOPE_AGENT);
      if (!(posted - completed)) {
        return;
      }
      int32_t quiet_val = posted - active;

      if (quiet_val <= 0) {
        continue;
      }
      quiet_amount = min(num_active_lanes, quiet_val);
      if (is_leader) {
        done = __hip_atomic_compare_exchange_strong(&cq.activeIdx, &active,
                                                    active + quiet_amount, __ATOMIC_RELAXED,
                                                    __ATOMIC_RELAXED, __HIP_MEMORY_SCOPE_AGENT);
        if (done) {
          warp_cq_consumer = __hip_atomic_fetch_add(&cq.cq_consumer, quiet_amount, __ATOMIC_RELAXED, __HIP_MEMORY_SCOPE_AGENT);;
        }
      }
      done = __shfl(done, leader_phys_lane_id);
    }
    warp_cq_consumer = __shfl(warp_cq_consumer, leader_phys_lane_id);
    uint32_t my_cq_consumer = warp_cq_consumer + my_logical_lane_id;
    uint32_t my_cq_index = my_cq_consumer % cq.cqeNum;

    if (my_logical_lane_id < quiet_amount) {
      uint16_t wqe_counter;
      if (prvdType == core::ProviderType::MLX5) {
        int opcode = core::PollCq<core::ProviderType::MLX5>(cq.cqAddr, cq.cqeNum,
                                                      &my_cq_consumer, &wqe_counter);
        __threadfence_system();
        if (opcode == MLX5_CQE_RESP_ERR || opcode == MLX5_CQE_REQ_ERR) {
          printf("rank %d dest pe %d consIdx %d opcode %d\n", rank, pe, my_cq_index, opcode);
          core::DumpWqe(wq.sqAddr, my_cq_index);
          assert(false);
        }
      } else {
        assert(false);
      }
      uint64_t wqe_id = wq.outstandingWqe[wqe_counter];
      __hip_atomic_fetch_max(&wqe_broadcast[warp_id], wqe_id, __ATOMIC_RELAXED,
                             __HIP_MEMORY_SCOPE_WORKGROUP);
      __atomic_signal_fence(__ATOMIC_SEQ_CST);
    }
    if (is_leader) {
      uint64_t completed{0};
      do {
        completed =
            __hip_atomic_load(&cq.consIdx, __ATOMIC_RELAXED, __HIP_MEMORY_SCOPE_AGENT);
      } while (completed != warp_cq_consumer);
      if (prvdType == core::ProviderType::MLX5) {
        core::UpdateCqDbrRecord<core::ProviderType::MLX5>(
            cq.dbrRecAddr, (uint32_t)(warp_cq_consumer + quiet_amount));
      } else {
        assert(false);
      }
      __atomic_signal_fence(__ATOMIC_SEQ_CST);
      uint64_t doneIdx = wqe_broadcast[warp_id];
      __hip_atomic_fetch_max(&wq.doneIdx, doneIdx, __ATOMIC_RELAXED,
                         __HIP_MEMORY_SCOPE_AGENT);
      __hip_atomic_fetch_add(&cq.consIdx, quiet_amount, __ATOMIC_RELAXED,
                             __HIP_MEMORY_SCOPE_AGENT);
    }
  }

}

template <>
inline __device__ void ShmemQuietThreadKernel<application::TransportType::RDMA>() {
  GpuStates* globalGpuStates = GetGlobalGpuStatesPtr();
  application::RdmaEndpoint* ep = globalGpuStates->rdmaEndpoints;
  int rank = globalGpuStates->rank;
  int worldSize = globalGpuStates->worldSize;
  for (int pe = 0; pe < worldSize; pe++){
    if (pe == rank) continue;
    if (globalGpuStates->transportTypes[pe] != application::TransportType::RDMA) continue;
    ShmemQuietThreadKernelImpl(pe);
  }
}

template <>
inline __device__ void ShmemQuietThreadKernel<application::TransportType::RDMA>(int pe) {
  GpuStates* globalGpuStates = GetGlobalGpuStatesPtr();
  application::RdmaEndpoint* ep = globalGpuStates->rdmaEndpoints;
  int rank = globalGpuStates->rank;
  if (pe == rank) return;
  if (globalGpuStates->transportTypes[pe] != application::TransportType::RDMA) return;
  ShmemQuietThreadKernelImpl(pe);
}


/* ---------------------------------------------------------------------------------------------- */
/*                                         Point-to-Point                                         */
/* ---------------------------------------------------------------------------------------------- */
template <core::ProviderType PrvdType>
inline __device__ void ShmemPutMemNbiThreadKernelImpl(const application::SymmMemObjPtr dest,
                                                      size_t destOffset,
                                                      const application::RdmaMemoryRegion& source,
                                                      size_t sourceOffset, size_t bytes, int pe) {
  if (bytes == 0) return;
  uintptr_t laddr = source.addr + sourceOffset;
  uintptr_t raddr = dest->peerPtrs[pe] + destOffset;
  uintptr_t rkey = dest->peerRkeys[pe];

  GpuStates* globalGpuStates = GetGlobalGpuStatesPtr();
  application::RdmaEndpoint* ep = globalGpuStates->rdmaEndpoints;
  application::WorkQueueHandle& wq = ep[pe].wqHandle;
  application::CompletionQueueHandle& cq = ep[pe].cqHandle;

  uint64_t activemask = core::GetActiveLaneMask();
  uint8_t num_active_lanes = core::GetActiveLaneCount(activemask);
  uint8_t my_logical_lane_id = core::GetActiveLaneNum(activemask);
  bool is_leader{my_logical_lane_id == 0};
  const uint64_t leader_phys_lane_id = core::GetFirstActiveLaneID(activemask);
  uint8_t num_wqes{num_active_lanes};
  uint64_t warp_sq_counter{0};

  if (is_leader) {
    warp_sq_counter = __hip_atomic_fetch_add(&wq.postIdx, num_wqes, __ATOMIC_RELAXED,
                                              __HIP_MEMORY_SCOPE_AGENT);
  }
  warp_sq_counter = __shfl(warp_sq_counter, leader_phys_lane_id);
  uint64_t my_sq_counter = warp_sq_counter + my_logical_lane_id;
  uint64_t my_sq_index = my_sq_counter % wq.sqWqeNum;
  while (true) {
    uint64_t db_touched =
        __hip_atomic_load(&wq.dbTouchIdx, __ATOMIC_RELAXED, __HIP_MEMORY_SCOPE_AGENT);
    uint64_t db_done =
        __hip_atomic_load(&wq.doneIdx, __ATOMIC_RELAXED, __HIP_MEMORY_SCOPE_AGENT);
    uint64_t num_active_sq_entries = db_touched - db_done;
    uint64_t num_free_entries = min(wq.sqWqeNum, cq.cqeNum) - num_active_sq_entries;
    uint64_t num_entries_until_warp_last_entry = warp_sq_counter + num_active_lanes - db_touched;
    if (num_free_entries > num_entries_until_warp_last_entry) {
      break;
    }
    ShmemQuietThreadKernelImpl(pe);
  }
  wq.outstandingWqe[my_sq_counter % OUTSTANDING_TABLE_SIZE] = my_sq_counter;
  uint64_t dbr_val = core::PostWrite<PrvdType>(
      wq.sqAddr, wq.sqWqeNum, nullptr, my_sq_counter, ep[pe].handle.qpn, laddr,
      source.lkey, raddr, rkey, bytes);

  if (is_leader) {
    uint64_t db_touched{0};
    do {
      db_touched =
          __hip_atomic_load(&wq.dbTouchIdx, __ATOMIC_RELAXED, __HIP_MEMORY_SCOPE_AGENT);
    } while (db_touched != warp_sq_counter);

    uint8_t* base_ptr = reinterpret_cast<uint8_t*>(wq.sqAddr);
    uint64_t* ctrl_wqe_8B_for_db = reinterpret_cast<uint64_t*>(
        &base_ptr[64 * ((warp_sq_counter + num_wqes - 1) % wq.sqWqeNum)]);
    core::UpdateSendDbrRecord<PrvdType>(wq.dbrRecAddr, warp_sq_counter + num_wqes);
    __threadfence_system();
    core::RingDoorbell<PrvdType>(wq.dbrAddr, *ctrl_wqe_8B_for_db);

    __hip_atomic_fetch_add(&cq.needConsIdx, num_wqes, __ATOMIC_RELAXED,
                            __HIP_MEMORY_SCOPE_AGENT);
    __hip_atomic_store(&wq.dbTouchIdx, warp_sq_counter + num_wqes, __ATOMIC_RELAXED,
                        __HIP_MEMORY_SCOPE_AGENT);
  }
  __threadfence_system();
}

#define DISPATCH_PROVIDER_TYPE(func, ...)                         \
  GpuStates* globalGpuStates = GetGlobalGpuStatesPtr();           \
  application::RdmaEndpoint* ep = globalGpuStates->rdmaEndpoints; \
  core::ProviderType prvdType = ep[pe].GetProviderType();         \
  if (prvdType == core::ProviderType::MLX5) {                     \
    func<core::ProviderType::MLX5>(__VA_ARGS__);                  \
  } else {                                                        \
    assert(false);                                                \
  }

template <>
inline __device__ void ShmemPutMemNbiThreadKernel<application::TransportType::RDMA>(
    const application::SymmMemObjPtr dest, size_t destOffset,
    const application::RdmaMemoryRegion& source, size_t sourceOffset, size_t bytes, int pe) {
  DISPATCH_PROVIDER_TYPE(ShmemPutMemNbiThreadKernelImpl, dest, destOffset, source, sourceOffset,
                         bytes, pe);
}

template <core::ProviderType PrvdType>
inline __device__ void ShmemPutMemNbiWarpKernelImpl(const application::SymmMemObjPtr dest,
                                                    size_t destOffset,
                                                    const application::RdmaMemoryRegion& source,
                                                    size_t sourceOffset, size_t bytes, int pe) {
  int laneId = threadIdx.x & (warpSize - 1);
  if (laneId == 0) {
    ShmemPutMemNbiThreadKernelImpl<PrvdType>(dest, destOffset, source, sourceOffset, bytes, pe);
  }
}

template <>
inline __device__ void ShmemPutMemNbiWarpKernel<application::TransportType::RDMA>(
    const application::SymmMemObjPtr dest, size_t destOffset,
    const application::RdmaMemoryRegion& source, size_t sourceOffset, size_t bytes, int pe) {
  DISPATCH_PROVIDER_TYPE(ShmemPutMemNbiWarpKernelImpl, dest, destOffset, source, sourceOffset,
                         bytes, pe);
}

// TODO: deal with bytes count limit
// TODO: put size api only support 1,2,4,8,16 in nvshmem, should we do that?
template <core::ProviderType PrvdType>
inline __device__ void ShmemPutSizeImmNbiThreadKernelImpl(const application::SymmMemObjPtr dest,
                                                          size_t destOffset, void* val,
                                                          size_t bytes, int pe) {
  if (bytes == 0) return;

  uintptr_t raddr = dest->peerPtrs[pe] + destOffset;
  uintptr_t rkey = dest->peerRkeys[pe];

  GpuStates* globalGpuStates = GetGlobalGpuStatesPtr();
  application::RdmaEndpoint* ep = globalGpuStates->rdmaEndpoints;
  application::WorkQueueHandle& wq = ep[pe].wqHandle;
  application::CompletionQueueHandle& cq = ep[pe].cqHandle;

  uint64_t activemask = core::GetActiveLaneMask();
  uint8_t num_active_lanes = core::GetActiveLaneCount(activemask);
  uint8_t my_logical_lane_id = core::GetActiveLaneNum(activemask);
  bool is_leader = (my_logical_lane_id == 0);
  uint64_t leader_phys_lane_id = core::GetFirstActiveLaneID(activemask);
  uint8_t num_wqes = num_active_lanes;

  uint64_t warp_sq_counter = 0;
  if (is_leader) {
    warp_sq_counter =
        __hip_atomic_fetch_add(&wq.postIdx, num_wqes, __ATOMIC_RELAXED, __HIP_MEMORY_SCOPE_AGENT);
  }
  warp_sq_counter = __shfl(warp_sq_counter, leader_phys_lane_id);

  uint64_t my_sq_counter = warp_sq_counter + my_logical_lane_id;
  uint64_t my_sq_index = my_sq_counter % wq.sqWqeNum;

  while (true) {
    uint64_t db_touched =
        __hip_atomic_load(&wq.dbTouchIdx, __ATOMIC_RELAXED, __HIP_MEMORY_SCOPE_AGENT);
    uint64_t db_done = __hip_atomic_load(&wq.doneIdx, __ATOMIC_RELAXED, __HIP_MEMORY_SCOPE_AGENT);
    uint64_t num_active_sq_entries = db_touched - db_done;
    uint64_t num_free_entries = min(wq.sqWqeNum, cq.cqeNum) - num_active_sq_entries;
    uint64_t num_entries_until_warp_finish = (warp_sq_counter + num_active_lanes) - db_touched;
    if (num_free_entries > num_entries_until_warp_finish) {
      break;
    }
    ShmemQuietThreadKernelImpl(pe);
  }

  wq.outstandingWqe[my_sq_counter % OUTSTANDING_TABLE_SIZE] = my_sq_counter;

  uint64_t dbr_val = core::PostWriteInline<PrvdType>(wq.sqAddr, wq.sqWqeNum, nullptr, my_sq_counter,
                                                     ep[pe].handle.qpn, val, raddr, rkey, bytes);

  if (is_leader) {
    uint64_t db_touched{0};
    do {
      db_touched = __hip_atomic_load(&wq.dbTouchIdx, __ATOMIC_RELAXED, __HIP_MEMORY_SCOPE_AGENT);
    } while (db_touched != warp_sq_counter);

    uint8_t* base_ptr = reinterpret_cast<uint8_t*>(wq.sqAddr);
    uint64_t* ctrl_wqe_8B_for_db = reinterpret_cast<uint64_t*>(
        &base_ptr[64 * ((warp_sq_counter + num_wqes - 1) % wq.sqWqeNum)]);

    core::UpdateSendDbrRecord<PrvdType>(wq.dbrRecAddr, warp_sq_counter + num_wqes);
    __threadfence_system();
    core::RingDoorbell<PrvdType>(wq.dbrAddr, *ctrl_wqe_8B_for_db);

    __hip_atomic_fetch_add(&cq.needConsIdx, num_wqes, __ATOMIC_RELAXED, __HIP_MEMORY_SCOPE_AGENT);
    __hip_atomic_store(&wq.dbTouchIdx, warp_sq_counter + num_wqes, __ATOMIC_RELAXED,
                       __HIP_MEMORY_SCOPE_AGENT);
  }
  __threadfence_system();
}

template <>
inline __device__ void ShmemPutSizeImmNbiThreadKernel<application::TransportType::RDMA>(
    const application::SymmMemObjPtr dest, size_t destOffset, void* val, size_t bytes, int pe) {
  DISPATCH_PROVIDER_TYPE(ShmemPutSizeImmNbiThreadKernelImpl, dest, destOffset, val, bytes, pe);
}

template <core::ProviderType PrvdType>
inline __device__ void ShmemPutSizeImmNbiWarpKernelImpl(const application::SymmMemObjPtr dest,
                                                        size_t destOffset, void* val, size_t bytes,
                                                        int pe) {
  int laneId = threadIdx.x & (warpSize - 1);
  if (laneId == 0) {
    ShmemPutSizeImmNbiThreadKernelImpl<PrvdType>(dest, destOffset, val, bytes, pe);
  }
}

template <>
inline __device__ void ShmemPutSizeImmNbiWarpKernel<application::TransportType::RDMA>(
    const application::SymmMemObjPtr dest, size_t destOffset, void* val, size_t bytes, int pe) {
  DISPATCH_PROVIDER_TYPE(ShmemPutSizeImmNbiWarpKernelImpl, dest, destOffset, val, bytes, pe);
}

template <core::ProviderType PrvdType>
inline __device__ void ShmemAtomicSizeNonFetchThreadKernelImpl(
    const application::SymmMemObjPtr dest, size_t destOffset,
    const application::MemoryRegion& source, size_t sourceOffset, void* val, size_t bytes, int pe,
    core::atomicType amoType) {
  if (bytes == 0) return;
  uintptr_t raddr = dest->peerPtrs[pe] + destOffset;
  uintptr_t rkey = dest->peerRkeys[pe];
  uintptr_t laddr = source.addr + sourceOffset;
  uintptr_t lkey = source.lkey;

  GpuStates* globalGpuStates = GetGlobalGpuStatesPtr();
  application::RdmaEndpoint* ep = globalGpuStates->rdmaEndpoints;
  application::WorkQueueHandle& wq = ep[pe].wqHandle;
  application::CompletionQueueHandle& cq = ep[pe].cqHandle;
  uint32_t* lock = globalGpuStates->endpointLock;

  uint64_t activemask = core::GetActiveLaneMask();
  uint8_t num_active_lanes = core::GetActiveLaneCount(activemask);
  uint8_t my_logical_lane_id = core::GetActiveLaneNum(activemask);
  bool is_leader = (my_logical_lane_id == 0);
  uint64_t leader_phys_lane_id = core::GetFirstActiveLaneID(activemask);
  uint32_t numWqesPerCmd = core::get_num_wqes_in_atomic(amoType, bytes);
  uint8_t num_wqes = num_active_lanes * numWqesPerCmd;

  uint64_t warp_sq_counter = 0;
  if (is_leader) {
    warp_sq_counter =
        __hip_atomic_fetch_add(&wq.postIdx, num_wqes, __ATOMIC_RELAXED, __HIP_MEMORY_SCOPE_AGENT);
  }
  warp_sq_counter = __shfl(warp_sq_counter, leader_phys_lane_id);

  uint64_t my_sq_counter = warp_sq_counter + my_logical_lane_id * numWqesPerCmd;
  uint64_t my_sq_index = my_sq_counter % wq.sqWqeNum;

  while (true) {
    uint64_t db_touched =
        __hip_atomic_load(&wq.dbTouchIdx, __ATOMIC_RELAXED, __HIP_MEMORY_SCOPE_AGENT);
    uint64_t db_done = __hip_atomic_load(&wq.doneIdx, __ATOMIC_RELAXED, __HIP_MEMORY_SCOPE_AGENT);
    int64_t num_active_sq_entries = db_touched - db_done;
    if (num_active_sq_entries < 0) {
      continue;
    }
    
    uint64_t num_free_entries = min(wq.sqWqeNum, cq.cqeNum * numWqesPerCmd) - num_active_sq_entries;
    uint64_t num_entries_until_warp_finish = (warp_sq_counter + num_wqes) - db_touched;
    if (num_free_entries > num_entries_until_warp_finish) break;
    ShmemQuietThreadKernelImpl(pe);
  }

  wq.outstandingWqe[my_sq_counter % OUTSTANDING_TABLE_SIZE] = my_sq_counter + numWqesPerCmd - 1;;

  uint64_t dbr_val =
      core::PostAtomic<PrvdType>(wq.sqAddr, wq.sqWqeNum, nullptr, my_sq_counter, ep[pe].handle.qpn,
                                 laddr, lkey, raddr, rkey, val, 0, bytes, amoType);
  __threadfence_system();
  if (is_leader) {
    uint64_t db_touched = 0;
    do {
      db_touched = __hip_atomic_load(&wq.dbTouchIdx, __ATOMIC_RELAXED, __HIP_MEMORY_SCOPE_AGENT);
    } while (db_touched != warp_sq_counter);

    uint8_t* base_ptr = reinterpret_cast<uint8_t*>(wq.sqAddr);
    uint64_t* ctrl_wqe_8B_for_db = reinterpret_cast<uint64_t*>(
        &base_ptr[64 * ((warp_sq_counter + num_wqes - numWqesPerCmd) % wq.sqWqeNum)]);

    core::UpdateSendDbrRecord<PrvdType>(wq.dbrRecAddr, warp_sq_counter + num_wqes);
    __threadfence_system();
    core::RingDoorbell<PrvdType>(wq.dbrAddr, *ctrl_wqe_8B_for_db);

    __hip_atomic_fetch_add(&cq.needConsIdx, num_active_lanes, __ATOMIC_RELAXED, __HIP_MEMORY_SCOPE_AGENT);
    __hip_atomic_store(&wq.dbTouchIdx, warp_sq_counter + num_wqes, __ATOMIC_RELAXED,
                       __HIP_MEMORY_SCOPE_AGENT);
  }

  __threadfence_system();
}

template <>
inline __device__ void ShmemAtomicSizeNonFetchThreadKernel<application::TransportType::RDMA>(
    const application::SymmMemObjPtr dest, size_t destOffset,
    const application::MemoryRegion& source, size_t sourceOffset, void* val, size_t bytes, int pe,
    core::atomicType amoType) {
  DISPATCH_PROVIDER_TYPE(ShmemAtomicSizeNonFetchThreadKernelImpl, dest, destOffset, source,
                         sourceOffset, val, bytes, pe, amoType);
}

template <core::ProviderType PrvdType>
inline __device__ void ShmemAtomicSizeNonFetchWarpKernelImpl(
    const application::SymmMemObjPtr dest, size_t destOffset,
    const application::MemoryRegion& source, size_t sourceOffset, void* val, size_t bytes, int pe,
    core::atomicType amoType) {
  int laneId = threadIdx.x & (warpSize - 1);
  if (laneId == 0) {
    ShmemAtomicSizeNonFetchThreadKernelImpl<PrvdType>(dest, destOffset, source, sourceOffset, val,
                                                      bytes, pe, amoType);
  }
  // ShmemQuietThreadKernelImpl(pe);
}

template <>
inline __device__ void ShmemAtomicSizeNonFetchWarpKernel<application::TransportType::RDMA>(
    const application::SymmMemObjPtr dest, size_t destOffset,
    const application::MemoryRegion& source, size_t sourceOffset, void* val, size_t bytes, int pe,
    core::atomicType amoType) {
  DISPATCH_PROVIDER_TYPE(ShmemAtomicSizeNonFetchWarpKernelImpl, dest, destOffset, source,
                         sourceOffset, val, bytes, pe, amoType);
}

template <core::ProviderType PrvdType>
<<<<<<< HEAD
inline __device__ void ShmemAtomicSizeFetchThreadKernelImpl(
    const application::SymmMemObjPtr dest, size_t destOffset,
    const application::RdmaMemoryRegion& source, size_t sourceOffset, void* val, void* compare,
    size_t bytes, int pe, core::atomicType amoType) {
=======
inline __device__ void ShmemAtomicSizeFetchThreadKernelImpl(const application::SymmMemObjPtr dest,
                                                            size_t destOffset,
                                                            const application::MemoryRegion& source,
                                                            size_t sourceOffset, void* val,
                                                            void* compare, size_t bytes, int pe,
                                                            core::atomicType amoType) {
  if (bytes == 0) return;
>>>>>>> 4fce604f
  uintptr_t raddr = dest->peerPtrs[pe] + destOffset;
  uintptr_t rkey = dest->peerRkeys[pe];
  uintptr_t laddr = source.addr + sourceOffset;
  uintptr_t lkey = source.lkey;

  GpuStates* globalGpuStates = GetGlobalGpuStatesPtr();
  application::RdmaEndpoint* ep = globalGpuStates->rdmaEndpoints;
  application::WorkQueueHandle& wq = ep[pe].wqHandle;
  application::CompletionQueueHandle& cq = ep[pe].cqHandle;

  uint64_t activemask = core::GetActiveLaneMask();
  uint8_t num_active_lanes = core::GetActiveLaneCount(activemask);
  uint8_t my_logical_lane_id = core::GetActiveLaneNum(activemask);
  bool is_leader = (my_logical_lane_id == 0);
  uint64_t leader_phys_lane_id = core::GetFirstActiveLaneID(activemask);
  uint32_t numWqesPerCmd = core::get_num_wqes_in_atomic(amoType, bytes);
  uint8_t num_wqes = num_active_lanes * numWqesPerCmd;

  uint64_t warp_sq_counter = 0;
  if (is_leader) {
    warp_sq_counter =
        __hip_atomic_fetch_add(&wq.postIdx, num_wqes, __ATOMIC_RELAXED, __HIP_MEMORY_SCOPE_AGENT);
  }
  warp_sq_counter = __shfl(warp_sq_counter, leader_phys_lane_id);

  uint64_t my_sq_counter = warp_sq_counter + my_logical_lane_id * numWqesPerCmd;
  uint64_t my_sq_index = my_sq_counter % wq.sqWqeNum;

  while (true) {
    uint64_t db_touched =
        __hip_atomic_load(&wq.dbTouchIdx, __ATOMIC_RELAXED, __HIP_MEMORY_SCOPE_AGENT);
    uint64_t db_done = __hip_atomic_load(&wq.doneIdx, __ATOMIC_RELAXED, __HIP_MEMORY_SCOPE_AGENT);

    uint64_t num_active_sq_entries = db_touched - db_done;
    uint64_t num_free_entries = min(wq.sqWqeNum, cq.cqeNum) - num_active_sq_entries;
    uint64_t num_entries_until_warp_finish = (warp_sq_counter + num_active_lanes) - db_touched;
    if (num_free_entries > num_entries_until_warp_finish) {
      break;
    }
    ShmemQuietThreadKernelImpl(pe);
  }

  wq.outstandingWqe[my_sq_counter % OUTSTANDING_TABLE_SIZE] = my_sq_counter + numWqesPerCmd - 1;

  uint64_t dbr_val =
      core::PostAtomic<PrvdType>(wq.sqAddr, wq.sqWqeNum, nullptr, my_sq_counter, ep[pe].handle.qpn,
                                 laddr, lkey, raddr, rkey, val, compare, bytes, amoType);
  __threadfence_system();
  if (is_leader) {
    uint64_t db_touched = 0;
    do {
      db_touched = __hip_atomic_load(&wq.dbTouchIdx, __ATOMIC_RELAXED, __HIP_MEMORY_SCOPE_AGENT);
    } while (db_touched != warp_sq_counter);

    uint8_t* base_ptr = reinterpret_cast<uint8_t*>(wq.sqAddr);
    uint64_t* ctrl_wqe_8B_for_db = reinterpret_cast<uint64_t*>(
        &base_ptr[64 * ((warp_sq_counter + num_wqes - numWqesPerCmd) % wq.sqWqeNum)]);

    core::UpdateSendDbrRecord<PrvdType>(wq.dbrRecAddr, warp_sq_counter + num_wqes);
    __threadfence_system();
    core::RingDoorbell<PrvdType>(wq.dbrAddr, *ctrl_wqe_8B_for_db);

    __hip_atomic_fetch_add(&cq.needConsIdx, num_active_lanes, __ATOMIC_RELAXED, __HIP_MEMORY_SCOPE_AGENT);
    __hip_atomic_store(&wq.dbTouchIdx, warp_sq_counter + num_wqes, __ATOMIC_RELAXED,
                       __HIP_MEMORY_SCOPE_AGENT);
  }

  __threadfence_system();
  // ShmemQuietThreadKernelImpl(pe);
}

template <>
inline __device__ void ShmemAtomicSizeFetchThreadKernel<application::TransportType::RDMA>(
    const application::SymmMemObjPtr dest, size_t destOffset,
    const application::RdmaMemoryRegion& source, size_t sourceOffset, void* val, void* compare,
    size_t bytes, int pe, core::atomicType amoType) {
  DISPATCH_PROVIDER_TYPE(ShmemAtomicSizeFetchThreadKernelImpl, dest, destOffset, source,
                         sourceOffset, val, compare, bytes, pe, amoType);
}

template <core::ProviderType PrvdType>
inline __device__ void ShmemAtomicSizeFetchWarpKernelImpl(
    const application::SymmMemObjPtr dest, size_t destOffset,
    const application::RdmaMemoryRegion& source, size_t sourceOffset, void* val, void* compare,
    size_t bytes, int pe, core::atomicType amoType) {
  int laneId = threadIdx.x & (warpSize - 1);
  if (laneId == 0) {
    ShmemAtomicSizeFetchThreadKernelImpl<PrvdType>(dest, destOffset, source, sourceOffset, val,
                                                   compare, bytes, pe, amoType);
  }
}

template <>
inline __device__ void ShmemAtomicSizeFetchWarpKernel<application::TransportType::RDMA>(
    const application::SymmMemObjPtr dest, size_t destOffset,
    const application::RdmaMemoryRegion& source, size_t sourceOffset, void* val, void* compare,
    size_t bytes, int pe, core::atomicType amoType) {
  DISPATCH_PROVIDER_TYPE(ShmemAtomicSizeFetchWarpKernelImpl, dest, destOffset, source, sourceOffset,
                         val, compare, bytes, pe, amoType);
}



}  // namespace shmem
}  // namespace mori<|MERGE_RESOLUTION|>--- conflicted
+++ resolved
@@ -39,7 +39,7 @@
     uint32_t warp_cq_consumer{0};
     while (!done) {
       uint32_t active =
-          __hip_atomic_load(&cq.activeIdx, __ATOMIC_RELAXED, __HIP_MEMORY_SCOPE_AGENT);      
+          __hip_atomic_load(&cq.activeIdx, __ATOMIC_RELAXED, __HIP_MEMORY_SCOPE_AGENT);
       uint32_t posted =
           __hip_atomic_load(&cq.needConsIdx, __ATOMIC_RELAXED, __HIP_MEMORY_SCOPE_AGENT);
       uint32_t completed =
@@ -54,11 +54,13 @@
       }
       quiet_amount = min(num_active_lanes, quiet_val);
       if (is_leader) {
-        done = __hip_atomic_compare_exchange_strong(&cq.activeIdx, &active,
-                                                    active + quiet_amount, __ATOMIC_RELAXED,
-                                                    __ATOMIC_RELAXED, __HIP_MEMORY_SCOPE_AGENT);
+        done = __hip_atomic_compare_exchange_strong(&cq.activeIdx, &active, active + quiet_amount,
+                                                    __ATOMIC_RELAXED, __ATOMIC_RELAXED,
+                                                    __HIP_MEMORY_SCOPE_AGENT);
         if (done) {
-          warp_cq_consumer = __hip_atomic_fetch_add(&cq.cq_consumer, quiet_amount, __ATOMIC_RELAXED, __HIP_MEMORY_SCOPE_AGENT);;
+          warp_cq_consumer = __hip_atomic_fetch_add(&cq.cq_consumer, quiet_amount, __ATOMIC_RELAXED,
+                                                    __HIP_MEMORY_SCOPE_AGENT);
+          ;
         }
       }
       done = __shfl(done, leader_phys_lane_id);
@@ -70,8 +72,8 @@
     if (my_logical_lane_id < quiet_amount) {
       uint16_t wqe_counter;
       if (prvdType == core::ProviderType::MLX5) {
-        int opcode = core::PollCq<core::ProviderType::MLX5>(cq.cqAddr, cq.cqeNum,
-                                                      &my_cq_consumer, &wqe_counter);
+        int opcode = core::PollCq<core::ProviderType::MLX5>(cq.cqAddr, cq.cqeNum, &my_cq_consumer,
+                                                            &wqe_counter);
         __threadfence_system();
         if (opcode == MLX5_CQE_RESP_ERR || opcode == MLX5_CQE_REQ_ERR) {
           printf("rank %d dest pe %d consIdx %d opcode %d\n", rank, pe, my_cq_index, opcode);
@@ -89,8 +91,7 @@
     if (is_leader) {
       uint64_t completed{0};
       do {
-        completed =
-            __hip_atomic_load(&cq.consIdx, __ATOMIC_RELAXED, __HIP_MEMORY_SCOPE_AGENT);
+        completed = __hip_atomic_load(&cq.consIdx, __ATOMIC_RELAXED, __HIP_MEMORY_SCOPE_AGENT);
       } while (completed != warp_cq_consumer);
       if (prvdType == core::ProviderType::MLX5) {
         core::UpdateCqDbrRecord<core::ProviderType::MLX5>(
@@ -100,13 +101,10 @@
       }
       __atomic_signal_fence(__ATOMIC_SEQ_CST);
       uint64_t doneIdx = wqe_broadcast[warp_id];
-      __hip_atomic_fetch_max(&wq.doneIdx, doneIdx, __ATOMIC_RELAXED,
-                         __HIP_MEMORY_SCOPE_AGENT);
-      __hip_atomic_fetch_add(&cq.consIdx, quiet_amount, __ATOMIC_RELAXED,
-                             __HIP_MEMORY_SCOPE_AGENT);
-    }
-  }
-
+      __hip_atomic_fetch_max(&wq.doneIdx, doneIdx, __ATOMIC_RELAXED, __HIP_MEMORY_SCOPE_AGENT);
+      __hip_atomic_fetch_add(&cq.consIdx, quiet_amount, __ATOMIC_RELAXED, __HIP_MEMORY_SCOPE_AGENT);
+    }
+  }
 }
 
 template <>
@@ -115,7 +113,7 @@
   application::RdmaEndpoint* ep = globalGpuStates->rdmaEndpoints;
   int rank = globalGpuStates->rank;
   int worldSize = globalGpuStates->worldSize;
-  for (int pe = 0; pe < worldSize; pe++){
+  for (int pe = 0; pe < worldSize; pe++) {
     if (pe == rank) continue;
     if (globalGpuStates->transportTypes[pe] != application::TransportType::RDMA) continue;
     ShmemQuietThreadKernelImpl(pe);
@@ -131,7 +129,6 @@
   if (globalGpuStates->transportTypes[pe] != application::TransportType::RDMA) return;
   ShmemQuietThreadKernelImpl(pe);
 }
-
 
 /* ---------------------------------------------------------------------------------------------- */
 /*                                         Point-to-Point                                         */
@@ -160,8 +157,8 @@
   uint64_t warp_sq_counter{0};
 
   if (is_leader) {
-    warp_sq_counter = __hip_atomic_fetch_add(&wq.postIdx, num_wqes, __ATOMIC_RELAXED,
-                                              __HIP_MEMORY_SCOPE_AGENT);
+    warp_sq_counter =
+        __hip_atomic_fetch_add(&wq.postIdx, num_wqes, __ATOMIC_RELAXED, __HIP_MEMORY_SCOPE_AGENT);
   }
   warp_sq_counter = __shfl(warp_sq_counter, leader_phys_lane_id);
   uint64_t my_sq_counter = warp_sq_counter + my_logical_lane_id;
@@ -169,8 +166,7 @@
   while (true) {
     uint64_t db_touched =
         __hip_atomic_load(&wq.dbTouchIdx, __ATOMIC_RELAXED, __HIP_MEMORY_SCOPE_AGENT);
-    uint64_t db_done =
-        __hip_atomic_load(&wq.doneIdx, __ATOMIC_RELAXED, __HIP_MEMORY_SCOPE_AGENT);
+    uint64_t db_done = __hip_atomic_load(&wq.doneIdx, __ATOMIC_RELAXED, __HIP_MEMORY_SCOPE_AGENT);
     uint64_t num_active_sq_entries = db_touched - db_done;
     uint64_t num_free_entries = min(wq.sqWqeNum, cq.cqeNum) - num_active_sq_entries;
     uint64_t num_entries_until_warp_last_entry = warp_sq_counter + num_active_lanes - db_touched;
@@ -180,15 +176,14 @@
     ShmemQuietThreadKernelImpl(pe);
   }
   wq.outstandingWqe[my_sq_counter % OUTSTANDING_TABLE_SIZE] = my_sq_counter;
-  uint64_t dbr_val = core::PostWrite<PrvdType>(
-      wq.sqAddr, wq.sqWqeNum, nullptr, my_sq_counter, ep[pe].handle.qpn, laddr,
-      source.lkey, raddr, rkey, bytes);
+  uint64_t dbr_val =
+      core::PostWrite<PrvdType>(wq.sqAddr, wq.sqWqeNum, nullptr, my_sq_counter, ep[pe].handle.qpn,
+                                laddr, source.lkey, raddr, rkey, bytes);
 
   if (is_leader) {
     uint64_t db_touched{0};
     do {
-      db_touched =
-          __hip_atomic_load(&wq.dbTouchIdx, __ATOMIC_RELAXED, __HIP_MEMORY_SCOPE_AGENT);
+      db_touched = __hip_atomic_load(&wq.dbTouchIdx, __ATOMIC_RELAXED, __HIP_MEMORY_SCOPE_AGENT);
     } while (db_touched != warp_sq_counter);
 
     uint8_t* base_ptr = reinterpret_cast<uint8_t*>(wq.sqAddr);
@@ -198,10 +193,9 @@
     __threadfence_system();
     core::RingDoorbell<PrvdType>(wq.dbrAddr, *ctrl_wqe_8B_for_db);
 
-    __hip_atomic_fetch_add(&cq.needConsIdx, num_wqes, __ATOMIC_RELAXED,
-                            __HIP_MEMORY_SCOPE_AGENT);
+    __hip_atomic_fetch_add(&cq.needConsIdx, num_wqes, __ATOMIC_RELAXED, __HIP_MEMORY_SCOPE_AGENT);
     __hip_atomic_store(&wq.dbTouchIdx, warp_sq_counter + num_wqes, __ATOMIC_RELAXED,
-                        __HIP_MEMORY_SCOPE_AGENT);
+                       __HIP_MEMORY_SCOPE_AGENT);
   }
   __threadfence_system();
 }
@@ -340,8 +334,8 @@
 template <core::ProviderType PrvdType>
 inline __device__ void ShmemAtomicSizeNonFetchThreadKernelImpl(
     const application::SymmMemObjPtr dest, size_t destOffset,
-    const application::MemoryRegion& source, size_t sourceOffset, void* val, size_t bytes, int pe,
-    core::atomicType amoType) {
+    const application::RdmaMemoryRegion& source, size_t sourceOffset, void* val, size_t bytes,
+    int pe, core::atomicType amoType) {
   if (bytes == 0) return;
   uintptr_t raddr = dest->peerPtrs[pe] + destOffset;
   uintptr_t rkey = dest->peerRkeys[pe];
@@ -380,14 +374,15 @@
     if (num_active_sq_entries < 0) {
       continue;
     }
-    
+
     uint64_t num_free_entries = min(wq.sqWqeNum, cq.cqeNum * numWqesPerCmd) - num_active_sq_entries;
     uint64_t num_entries_until_warp_finish = (warp_sq_counter + num_wqes) - db_touched;
     if (num_free_entries > num_entries_until_warp_finish) break;
     ShmemQuietThreadKernelImpl(pe);
   }
 
-  wq.outstandingWqe[my_sq_counter % OUTSTANDING_TABLE_SIZE] = my_sq_counter + numWqesPerCmd - 1;;
+  wq.outstandingWqe[my_sq_counter % OUTSTANDING_TABLE_SIZE] = my_sq_counter + numWqesPerCmd - 1;
+  ;
 
   uint64_t dbr_val =
       core::PostAtomic<PrvdType>(wq.sqAddr, wq.sqWqeNum, nullptr, my_sq_counter, ep[pe].handle.qpn,
@@ -407,7 +402,8 @@
     __threadfence_system();
     core::RingDoorbell<PrvdType>(wq.dbrAddr, *ctrl_wqe_8B_for_db);
 
-    __hip_atomic_fetch_add(&cq.needConsIdx, num_active_lanes, __ATOMIC_RELAXED, __HIP_MEMORY_SCOPE_AGENT);
+    __hip_atomic_fetch_add(&cq.needConsIdx, num_active_lanes, __ATOMIC_RELAXED,
+                           __HIP_MEMORY_SCOPE_AGENT);
     __hip_atomic_store(&wq.dbTouchIdx, warp_sq_counter + num_wqes, __ATOMIC_RELAXED,
                        __HIP_MEMORY_SCOPE_AGENT);
   }
@@ -418,8 +414,8 @@
 template <>
 inline __device__ void ShmemAtomicSizeNonFetchThreadKernel<application::TransportType::RDMA>(
     const application::SymmMemObjPtr dest, size_t destOffset,
-    const application::MemoryRegion& source, size_t sourceOffset, void* val, size_t bytes, int pe,
-    core::atomicType amoType) {
+    const application::RdmaMemoryRegion& source, size_t sourceOffset, void* val, size_t bytes,
+    int pe, core::atomicType amoType) {
   DISPATCH_PROVIDER_TYPE(ShmemAtomicSizeNonFetchThreadKernelImpl, dest, destOffset, source,
                          sourceOffset, val, bytes, pe, amoType);
 }
@@ -427,8 +423,8 @@
 template <core::ProviderType PrvdType>
 inline __device__ void ShmemAtomicSizeNonFetchWarpKernelImpl(
     const application::SymmMemObjPtr dest, size_t destOffset,
-    const application::MemoryRegion& source, size_t sourceOffset, void* val, size_t bytes, int pe,
-    core::atomicType amoType) {
+    const application::RdmaMemoryRegion& source, size_t sourceOffset, void* val, size_t bytes,
+    int pe, core::atomicType amoType) {
   int laneId = threadIdx.x & (warpSize - 1);
   if (laneId == 0) {
     ShmemAtomicSizeNonFetchThreadKernelImpl<PrvdType>(dest, destOffset, source, sourceOffset, val,
@@ -440,27 +436,18 @@
 template <>
 inline __device__ void ShmemAtomicSizeNonFetchWarpKernel<application::TransportType::RDMA>(
     const application::SymmMemObjPtr dest, size_t destOffset,
-    const application::MemoryRegion& source, size_t sourceOffset, void* val, size_t bytes, int pe,
-    core::atomicType amoType) {
+    const application::RdmaMemoryRegion& source, size_t sourceOffset, void* val, size_t bytes,
+    int pe, core::atomicType amoType) {
   DISPATCH_PROVIDER_TYPE(ShmemAtomicSizeNonFetchWarpKernelImpl, dest, destOffset, source,
                          sourceOffset, val, bytes, pe, amoType);
 }
 
 template <core::ProviderType PrvdType>
-<<<<<<< HEAD
 inline __device__ void ShmemAtomicSizeFetchThreadKernelImpl(
     const application::SymmMemObjPtr dest, size_t destOffset,
     const application::RdmaMemoryRegion& source, size_t sourceOffset, void* val, void* compare,
     size_t bytes, int pe, core::atomicType amoType) {
-=======
-inline __device__ void ShmemAtomicSizeFetchThreadKernelImpl(const application::SymmMemObjPtr dest,
-                                                            size_t destOffset,
-                                                            const application::MemoryRegion& source,
-                                                            size_t sourceOffset, void* val,
-                                                            void* compare, size_t bytes, int pe,
-                                                            core::atomicType amoType) {
   if (bytes == 0) return;
->>>>>>> 4fce604f
   uintptr_t raddr = dest->peerPtrs[pe] + destOffset;
   uintptr_t rkey = dest->peerRkeys[pe];
   uintptr_t laddr = source.addr + sourceOffset;
@@ -523,7 +510,8 @@
     __threadfence_system();
     core::RingDoorbell<PrvdType>(wq.dbrAddr, *ctrl_wqe_8B_for_db);
 
-    __hip_atomic_fetch_add(&cq.needConsIdx, num_active_lanes, __ATOMIC_RELAXED, __HIP_MEMORY_SCOPE_AGENT);
+    __hip_atomic_fetch_add(&cq.needConsIdx, num_active_lanes, __ATOMIC_RELAXED,
+                           __HIP_MEMORY_SCOPE_AGENT);
     __hip_atomic_store(&wq.dbTouchIdx, warp_sq_counter + num_wqes, __ATOMIC_RELAXED,
                        __HIP_MEMORY_SCOPE_AGENT);
   }
@@ -562,7 +550,5 @@
                          val, compare, bytes, pe, amoType);
 }
 
-
-
 }  // namespace shmem
 }  // namespace mori