--- conflicted
+++ resolved
@@ -276,15 +276,9 @@
 
   __hip_atomic_store(&wqe->base.flags, wqe_flags, __ATOMIC_RELEASE, __HIP_MEMORY_SCOPE_SYSTEM);
   #if 0
-<<<<<<< HEAD
-  printf("write inline, block:%u, warp:%u, lane:%u, wqe:%p, curPostIdx:%u, wqeIdx:%u, doorbell:0x%x\n",
-	 blockIdx.x, threadIdx.x/warpSize, __lane_id(),
-         wqe, curPostIdx, curPostIdx, ((curPostIdx + 1) & (wqeNum - 1)));
-=======
   printf("write inline, block:%u, warp:%u, lane:%u, wqe:%p, raddr:%p, rkey:%lu, size:%u, curPostIdx:%u, wqeIdx:%u, doorbell:0x%x\n",
 	 blockIdx.x, threadIdx.x/warpSize, __lane_id(),
          wqe, raddr, rkey, size, curPostIdx, curPostIdx, ((curPostIdx + 1) & (wqeNum - 1)));
->>>>>>> 68547ced
   #endif
   //asm volatile("" ::: "memory");
   //return doorbell value
@@ -683,17 +677,10 @@
     uint32_t flag = qtf & 0xf;
     uint32_t status = cqe->status_length;
     uint64_t npg = cqe->send.npg_wqe_idx_timestamp & IONIC_V1_CQE_WQE_IDX_MASK;
-<<<<<<< HEAD
-
-    printf("QUIET ERROR: qid %u type %u flag %#x status %u msn %u npg %lu\n",
-           qid, type, flag, status, msn, npg);
-    #if 0
-=======
     uint8_t error = IonicHandleErrorCqe(BE32TOH(cqe->status_length));
     printf("PollCqOnce2, QUIET ERROR: block:%u, warp:%u, lane:%u, error:%u qid %u type %u flag %#x status 0x%08x msn %u npg %lu\n",
            blockIdx.x, threadIdx.x/warpSize, __lane_id(), error, qid, type, flag, status, msn, npg);
     #if 1
->>>>>>> 68547ced
     printf("dump cqe at addr:%p\n", Addr);
     for (int i = 0; i < 32; i++) {
       printf("%02x", (unsigned char)Addr[i]);
