--- conflicted
+++ resolved
@@ -31,11 +31,7 @@
 
 namespace mori {
 namespace application {
-<<<<<<< HEAD
-
-=======
 #ifdef ENABLE_IONIC
->>>>>>> 68547ced
 // BNXT UDP sport configuration constants
 static constexpr uint32_t IONIC_UDP_SPORT_ARRAY_SIZE = 4;
 
@@ -171,9 +167,6 @@
 
  RdmaDeviceContext* CreateRdmaDeviceContext() override;
 };
-<<<<<<< HEAD
-=======
 #endif
->>>>>>> 68547ced
 }  // namespace application
 }  // namespace mori